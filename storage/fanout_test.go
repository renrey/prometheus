--- conflicted
+++ resolved
@@ -215,11 +215,7 @@
 			}
 			qs = append(qs, tc.extraQueriers...)
 
-<<<<<<< HEAD
-			mergedQuerier, _, _ := NewMergeQuerier(qs[0], qs, ChainedSeriesMerge).Select(false, nil)
-=======
 			mergedQuerier := NewMergeQuerier(p, qs, ChainedSeriesMerge).Select(false, nil)
->>>>>>> 66dfb951
 
 			// Get all merged series upfront to make sure there are no incorrectly retained shared
 			// buffers causing bugs.
