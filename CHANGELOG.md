<<<<<<< HEAD
## 2.34.0-rc.0 / 2022-02-24

* [CHANGE] UI: Classic UI removed. #10208
* [CHANGE] Tracing: Migrate from Jaeger to OpenTelemetry based tracing. #9724, #10203, #10276
* [ENHANCEMENT] Azure SD: Set Prometheus User-Agent on requests. #10209
* [ENHANCEMENT] Uyuni SD: Reduce the number of logins to Uyuni. #10072
* [ENHANCEMENT] Scrape: Log when an invalid media type is encountered during a scrape. #10186
* [ENHANCEMENT] Scrape: Accept application/openmetrics-text;version=1.0.0 in addition to version=0.0.1. #9431
* [ENHANCEMENT] Remote-read: Add an option to not use external labels as selectors for remote read. #10254
* [ENHANCEMENT] UI: Optimize the alerts page and add a search bar. #10142
* [ENHANCEMENT] UI: Improve graph colors that were hard to see. #10179
* [ENHANCEMENT] Config: Allow escaping of `$` with `$$` when using environment variables with external labels. #10129
* [BUGFIX] PromQL: Properly return an error from histogram_quantile when metrics have the same labelset. #10140 
* [BUGFIX] UI: Fix bug that sets the range input to the resolution. #10227
* [BUGFIX] TSDB: Fix a query panic when `memory-snapshot-on-shutdown` is enabled. #10348
=======
## 2.33.5 / 2022-03-08

The binaries published with this release are built with Go1.17.8 to avoid [CVE-2022-24921](https://cve.mitre.org/cgi-bin/cvename.cgi?name=CVE-2022-24921).

* [BUGFIX] Remote-write: Fix deadlock between adding to queue and getting batch. #10395
>>>>>>> 03831554

## 2.33.4 / 2022-02-22

* [BUGFIX] TSDB: Fix panic when m-mapping head chunks onto the disk. #10316

## 2.33.3 / 2022-02-11

* [BUGFIX] Azure SD: Fix a regression when public IP Address isn't set. #10289

## 2.33.2 / 2022-02-11

* [BUGFIX] Azure SD: Fix panic when public IP Address isn't set. #10280
* [BUGFIX] Remote-write: Fix deadlock when stopping a shard. #10279

## 2.33.1 / 2022-02-02

* [BUGFIX] SD: Fix _no such file or directory_ in K8s SD when not running inside K8s. #10235

## 2.33.0 / 2022-01-29

* [CHANGE] PromQL: Promote negative offset and `@` modifer to stable features. #10121
* [CHANGE] Web: Promote remote-write-receiver to stable. #10119
* [FEATURE] Config: Add `stripPort` template function. #10002
* [FEATURE] Promtool: Add cardinality analysis to `check metrics`, enabled by flag `--extended`. #10045
* [FEATURE] SD: Enable target discovery in own K8s namespace. #9881
* [FEATURE] SD: Add provider ID label in K8s SD. #9603
* [FEATURE] Web: Add limit field to the rules API. #10152
* [ENHANCEMENT] Remote-write: Avoid allocations by buffering concrete structs instead of interfaces. #9934
* [ENHANCEMENT] Remote-write: Log time series details for out-of-order samples in remote write receiver. #9894
* [ENHANCEMENT] Remote-write: Shard up more when backlogged. #9274
* [ENHANCEMENT] TSDB: Use simpler map key to improve exemplar ingest performance. #10111
* [ENHANCEMENT] TSDB: Avoid allocations when popping from the intersected postings heap. #10092
* [ENHANCEMENT] TSDB: Make chunk writing non-blocking, avoiding latency spikes in remote-write. #10051
* [ENHANCEMENT] TSDB: Improve label matching performance. #9907
* [ENHANCEMENT] UI: Optimize the service discovery page and add a search bar. #10131
* [ENHANCEMENT] UI: Optimize the target page and add a search bar. #10103
* [BUGFIX] Promtool: Make exit codes more consistent. #9861
* [BUGFIX] Promtool: Fix flakiness of rule testing. #8818
* [BUGFIX] Remote-write: Update `prometheus_remote_storage_queue_highest_sent_timestamp_seconds` metric when write irrecoverably fails. #10102
* [BUGFIX] Storage: Avoid panic in `BufferedSeriesIterator`. #9945
* [BUGFIX] TSDB: CompactBlockMetas should produce correct mint/maxt for overlapping blocks. #10108
* [BUGFIX] TSDB: Fix logging of exemplar storage size. #9938
* [BUGFIX] UI: Fix overlapping click targets for the alert state checkboxes. #10136
* [BUGFIX] UI: Fix _Unhealthy_ filter on target page to actually display only _Unhealthy_ targets. #10103
* [BUGFIX] UI: Fix autocompletion when expression is empty. #10053
* [BUGFIX] TSDB: Fix deadlock from simultaneous GC and write. #10166

## 2.32.1 / 2021-12-17

* [BUGFIX] Scrape: Fix reporting metrics when sample limit is reached during the report. #9996
* [BUGFIX] Scrape: Ensure that scrape interval and scrape timeout are always set. #10023
* [BUGFIX] TSDB: Expose and fix bug in iterators' `Seek()` method. #10030

## 2.32.0 / 2021-12-09

This release introduces the Prometheus Agent, a new mode of operation for
Prometheus optimized for remote-write only scenarios. In this mode, Prometheus
does not generate blocks on the local filesystem and is not queryable locally.
Enable with `--enable-feature=agent`.

Learn more about the Prometheus Agent in our [blog post](https://prometheus.io/blog/2021/11/16/agent/).

* [CHANGE] Remote-write: Change default max retry time from 100ms to 5 seconds. #9634
* [FEATURE] Agent: New mode of operation optimized for remote-write only scenarios, without local storage. Enable with `--enable-feature=agent`. #8785 #9851 #9664 #9939 #9941 #9943
* [FEATURE] Promtool: Add `promtool check service-discovery` command. #8970
* [FEATURE] UI: Add search in metrics dropdown. #9629
* [FEATURE] Templates: Add parseDuration to template functions. #8817
* [ENHANCEMENT] Promtool: Improve test output. #8064
* [ENHANCEMENT] Promtool: Use kahan summation for better numerical stability. #9588
* [ENHANCEMENT] Remote-write: Reuse memory for marshalling. #9412
* [ENHANCEMENT] Scrape: Add `scrape_body_size_bytes` scrape metric behind the `--enable-feature=extra-scrape-metrics` flag. #9569
* [ENHANCEMENT] TSDB: Add windows arm64 support. #9703
* [ENHANCEMENT] TSDB: Optimize query by skipping unneeded sorting in TSDB. #9673
* [ENHANCEMENT] Templates: Support int and uint as datatypes for template formatting. #9680
* [ENHANCEMENT] UI: Prefer `rate` over `rad`, `delta` over `deg`, and `count` over `cos` in autocomplete. #9688
* [ENHANCEMENT] Linode SD: Tune API request page sizes. #9779
* [BUGFIX] TSDB: Add more size checks when writing individual sections in the index. #9710
* [BUGFIX] PromQL: Make `deriv()` return zero values for constant series. #9728
* [BUGFIX] TSDB: Fix panic when checkpoint directory is empty. #9687
* [BUGFIX] TSDB: Fix panic, out of order chunks, and race warning during WAL replay. #9856
* [BUGFIX] UI: Correctly render links for targets with IPv6 addresses that contain a Zone ID. #9853
* [BUGFIX] Promtool: Fix checking of `authorization.credentials_file` and `bearer_token_file` fields. #9883
* [BUGFIX] Uyuni SD: Fix null pointer exception during initialization. #9924 #9950
* [BUGFIX] TSDB: Fix queries after a failed snapshot replay. #9980

## 2.31.2 / 2021-12-09

* [BUGFIX] TSDB: Fix queries after a failed snapshot replay. #9980

## 2.31.1 / 2021-11-05

* [BUGFIX] SD: Fix a panic when the experimental discovery manager receives
  targets during a reload. #9656

## 2.31.0 / 2021-11-02

* [CHANGE] UI: Remove standard PromQL editor in favour of the codemirror-based editor. #9452
* [FEATURE] PromQL: Add trigonometric functions and `atan2` binary operator. #9239 #9248 #9515
* [FEATURE] Remote: Add support for exemplar in the remote write receiver endpoint. #9319 #9414
* [FEATURE] SD: Add PuppetDB service discovery. #8883
* [FEATURE] SD: Add Uyuni service discovery. #8190
* [FEATURE] Web: Add support for security-related HTTP headers. #9546
* [ENHANCEMENT] Azure SD: Add `proxy_url`, `follow_redirects`, `tls_config`. #9267
* [ENHANCEMENT] Backfill: Add `--max-block-duration` in `promtool create-blocks-from rules`. #9511
* [ENHANCEMENT] Config: Print human-readable sizes with unit instead of raw numbers. #9361
* [ENHANCEMENT] HTTP: Re-enable HTTP/2. #9398
* [ENHANCEMENT] Kubernetes SD: Warn user if number of endpoints exceeds limit. #9467
* [ENHANCEMENT] OAuth2: Add TLS configuration to token requests. #9550
* [ENHANCEMENT] PromQL: Several optimizations. #9365 #9360 #9362 #9552
* [ENHANCEMENT] PromQL: Make aggregations deterministic in instant queries. #9459
* [ENHANCEMENT] Rules: Add the ability to limit number of alerts or series. #9260 #9541
* [ENHANCEMENT] SD: Experimental discovery manager to avoid restarts upon reload. Disabled by default, enable with flag `--enable-feature=new-service-discovery-manager`. #9349 #9537
* [ENHANCEMENT] UI: Debounce timerange setting changes. #9359
* [BUGFIX] Backfill: Apply rule labels after query labels. #9421
* [BUGFIX] Scrape: Resolve conflicts between multiple exported label prefixes. #9479 #9518
* [BUGFIX] Scrape: Restart scrape loops when `__scrape_interval__` is changed. #9551
* [BUGFIX] TSDB: Fix memory leak in samples deletion. #9151
* [BUGFIX] UI: Use consistent margin-bottom for all alert kinds. #9318

## 2.30.4 / 2021-12-09

* [BUGFIX] TSDB: Fix queries after a failed snapshot replay. #9980

## 2.30.3 / 2021-10-05

* [BUGFIX] TSDB: Fix panic on failed snapshot replay. #9438
* [BUGFIX] TSDB: Don't fail snapshot replay with exemplar storage disabled when the snapshot contains exemplars. #9438

## 2.30.2 / 2021-10-01

* [BUGFIX] TSDB: Don't error on overlapping m-mapped chunks during WAL replay. #9381

## 2.30.1 / 2021-09-28

* [ENHANCEMENT] Remote Write: Redact remote write URL when used for metric label. #9383
* [ENHANCEMENT] UI: Redact remote write URL and proxy URL passwords in the `/config` page. #9408
* [BUGFIX] promtool rules backfill: Prevent creation of data before the start time. #9339
* [BUGFIX] promtool rules backfill: Do not query after the end time. #9340
* [BUGFIX] Azure SD: Fix panic when no computername is set. #9387

## 2.30.0 / 2021-09-14

* [FEATURE] **experimental** TSDB: Snapshot in-memory chunks on shutdown for faster restarts. Behind `--enable-feature=memory-snapshot-on-shutdown` flag. #7229
* [FEATURE] **experimental** Scrape: Configure scrape interval and scrape timeout via relabeling using `__scrape_interval__` and `__scrape_timeout__` labels respectively. #8911
* [FEATURE] Scrape: Add `scrape_timeout_seconds` and `scrape_sample_limit` metric. Behind `--enable-feature=extra-scrape-metrics` flag to avoid additional cardinality by default. #9247 #9295
* [ENHANCEMENT] Scrape: Add `--scrape.timestamp-tolerance` flag to adjust scrape timestamp tolerance when enabled via `--scrape.adjust-timestamps`. #9283
* [ENHANCEMENT] Remote Write: Improve throughput when sending exemplars. #8921
* [ENHANCEMENT] TSDB: Optimise WAL loading by removing extra map and caching min-time #9160
* [ENHANCEMENT] promtool: Speed up checking for duplicate rules. #9262/#9306
* [ENHANCEMENT] Scrape: Reduce allocations when parsing the metrics. #9299
* [ENHANCEMENT] docker_sd: Support host network mode #9125
* [BUGFIX] Exemplars: Fix panic when resizing exemplar storage from 0 to a non-zero size. #9286
* [BUGFIX] TSDB: Correctly decrement `prometheus_tsdb_head_active_appenders` when the append has no samples. #9230
* [BUGFIX] promtool rules backfill: Return 1 if backfill was unsuccessful. #9303
* [BUGFIX] promtool rules backfill: Avoid creation of overlapping blocks. #9324
* [BUGFIX] config: Fix a panic when reloading configuration with a `null` relabel action. #9224

## 2.29.2 / 2021-08-27

* [BUGFIX] Fix Kubernetes SD failing to discover Ingress in Kubernetes v1.22. #9205
* [BUGFIX] Fix data race in loading write-ahead-log (WAL). #9259

## 2.29.1 / 2021-08-11

* [BUGFIX] tsdb: align atomically accessed int64 to prevent panic in 32-bit
  archs. #9192

## 2.29.0 / 2021-08-11

Note for macOS users: Due to [changes in the upcoming Go 1.17](https://tip.golang.org/doc/go1.17#darwin),
this is the last Prometheus release that supports macOS 10.12 Sierra.

* [CHANGE] Promote `--storage.tsdb.allow-overlapping-blocks` flag to stable. #9117
* [CHANGE] Promote `--storage.tsdb.retention.size` flag to stable. #9004
* [FEATURE] Add Kuma service discovery. #8844
* [FEATURE] Add `present_over_time` PromQL function. #9097
* [FEATURE] Allow configuring exemplar storage via file and make it reloadable. #8974
* [FEATURE] UI: Allow selecting time range with mouse drag. #8977
* [FEATURE] promtool: Add feature flags flag `--enable-feature`. #8958
* [FEATURE] promtool: Add file_sd file validation. #8950
* [ENHANCEMENT] Reduce blocking of outgoing remote write requests from series garbage collection. #9109
* [ENHANCEMENT] Improve write-ahead-log decoding performance. #9106
* [ENHANCEMENT] Improve append performance in TSDB by reducing mutexes usage. #9061
* [ENHANCEMENT] Allow configuring `max_samples_per_send` for remote write metadata. #8959
* [ENHANCEMENT] Add `__meta_gce_interface_ipv4_<name>` meta label to GCE discovery. #8978
* [ENHANCEMENT] Add `__meta_ec2_availability_zone_id` meta label to EC2 discovery. #8896
* [ENHANCEMENT] Add `__meta_azure_machine_computer_name` meta label to Azure discovery. #9112
* [ENHANCEMENT] Add `__meta_hetzner_hcloud_labelpresent_<labelname>` meta label to Hetzner discovery. #9028
* [ENHANCEMENT] promtool: Add compaction efficiency to `promtool tsdb analyze` reports. #8940
* [ENHANCEMENT] promtool: Allow configuring max block duration for backfilling via `--max-block-duration` flag. #8919
* [ENHANCEMENT] UI: Add sorting and filtering to flags page. #8988
* [ENHANCEMENT] UI: Improve alerts page rendering performance. #9005
* [BUGFIX] Log when total symbol size exceeds 2^32 bytes, causing compaction to fail, and skip compaction. #9104
* [BUGFIX] Fix incorrect `target_limit` reloading of zero value. #9120
* [BUGFIX] Fix head GC and pending readers race condition. #9081
* [BUGFIX] Fix timestamp handling in OpenMetrics parser. #9008
* [BUGFIX] Fix potential duplicate metrics in `/federate` endpoint when specifying multiple matchers. #8885
* [BUGFIX] Fix server configuration and validation for authentication via client cert. #9123
* [BUGFIX] Allow `start` and `end` again as label names in PromQL queries. They were disallowed since the introduction of @ timestamp feature. #9119

## 2.28.1 / 2021-07-01

* [BUGFIX]: HTTP SD: Allow `charset` specification in `Content-Type` header. #8981
* [BUGFIX]: HTTP SD: Fix handling of disappeared target groups. #9019
* [BUGFIX]: Fix incorrect log-level handling after moving to go-kit/log. #9021

## 2.28.0 / 2021-06-21

* [CHANGE] UI: Make the new experimental PromQL editor the default. #8925
* [FEATURE] Linode SD: Add Linode service discovery. #8846
* [FEATURE] HTTP SD: Add generic HTTP-based service discovery. #8839
* [FEATURE] Kubernetes SD: Allow configuring API Server access via a kubeconfig file. #8811
* [FEATURE] UI: Add exemplar display support to the graphing interface. #8832 #8945 #8929
* [FEATURE] Consul SD: Add namespace support for Consul Enterprise. #8900
* [ENHANCEMENT] Promtool: Allow silencing output when importing / backfilling data. #8917
* [ENHANCEMENT] Consul SD: Support reading tokens from file. #8926
* [ENHANCEMENT] Rules: Add a new `.ExternalURL` alert field templating variable, containing the external URL of the Prometheus server. #8878
* [ENHANCEMENT] Scrape: Add experimental `body_size_limit` scrape configuration setting to limit the allowed response body size for target scrapes. #8833 #8886
* [ENHANCEMENT] Kubernetes SD: Add ingress class name label for ingress discovery. #8916
* [ENHANCEMENT] UI: Show a startup screen with progress bar when the TSDB is not ready yet. #8662 #8908 #8909 #8946
* [ENHANCEMENT] SD: Add a target creation failure counter `prometheus_target_sync_failed_total` and improve target creation failure handling. #8786
* [ENHANCEMENT] TSDB: Improve validation of exemplar label set length. #8816
* [ENHANCEMENT] TSDB: Add a `prometheus_tsdb_clean_start` metric that indicates whether a TSDB lockfile from a previous run still existed upon startup. #8824
* [BUGFIX] UI: In the experimental PromQL editor, fix autocompletion and parsing for special float values and improve series metadata fetching. #8856
* [BUGFIX] TSDB: When merging chunks, split resulting chunks if they would contain more than the maximum of 120 samples. #8582
* [BUGFIX] SD: Fix the computation of the `prometheus_sd_discovered_targets` metric when using multiple service discoveries. #8828

## 2.27.1 / 2021-05-18

This release contains a bug fix for a security issue in the API endpoint. An
attacker can craft a special URL that redirects a user to any endpoint via an
HTTP 302 response. See the [security advisory][GHSA-vx57-7f4q-fpc7] for more details.

[GHSA-vx57-7f4q-fpc7]:https://github.com/prometheus/prometheus/security/advisories/GHSA-vx57-7f4q-fpc7

This vulnerability has been reported by Aaron Devaney from MDSec.

* [BUGFIX] SECURITY: Fix arbitrary redirects under the /new endpoint (CVE-2021-29622)

## 2.27.0 / 2021-05-12

* [CHANGE] Remote write: Metric `prometheus_remote_storage_samples_bytes_total` renamed to `prometheus_remote_storage_bytes_total`. #8296
* [FEATURE] Promtool: Retroactive rule evaluation functionality. #7675
* [FEATURE] Configuration: Environment variable expansion for external labels. Behind `--enable-feature=expand-external-labels` flag. #8649
* [FEATURE] TSDB: Add a flag(`--storage.tsdb.max-block-chunk-segment-size`) to control the max chunks file size of the blocks for small Prometheus instances. #8478
* [FEATURE] UI: Add a dark theme. #8604
* [FEATURE] AWS Lightsail Discovery: Add AWS Lightsail Discovery. #8693
* [FEATURE] Docker Discovery: Add Docker Service Discovery. #8629
* [FEATURE] OAuth: Allow OAuth 2.0 to be used anywhere an HTTP client is used. #8761
* [FEATURE] Remote Write: Send exemplars via remote write. Experimental and disabled by default. #8296
* [ENHANCEMENT] Digital Ocean Discovery: Add `__meta_digitalocean_vpc` label. #8642
* [ENHANCEMENT] Scaleway Discovery: Read Scaleway secret from a file. #8643
* [ENHANCEMENT] Scrape: Add configurable limits for label size and count. #8777
* [ENHANCEMENT] UI: Add 16w and 26w time range steps. #8656
* [ENHANCEMENT] Templating: Enable parsing strings in `humanize` functions. #8682
* [BUGFIX] UI: Provide errors instead of blank page on TSDB Status Page. #8654 #8659
* [BUGFIX] TSDB: Do not panic when writing very large records to the WAL. #8790
* [BUGFIX] TSDB: Avoid panic when mmaped memory is referenced after the file is closed. #8723
* [BUGFIX] Scaleway Discovery: Fix nil pointer dereference. #8737
* [BUGFIX] Consul Discovery: Restart no longer required after config update with no targets. #8766

## 2.26.0 / 2021-03-31

Prometheus is now built and supporting Go 1.16 (#8544). This reverts the memory release pattern added in Go 1.12. This makes common RSS usage metrics showing more accurate number for actual memory used by Prometheus. You can read more details [here](https://www.bwplotka.dev/2019/golang-memory-monitoring/).

Note that from this release Prometheus is using Alertmanager v2 by default.

* [CHANGE] Alerting: Using Alertmanager v2 API by default. #8626
* [CHANGE] Prometheus/Promtool: As agreed on dev summit, binaries are now printing help and usage to stdout instead of stderr. #8542
* [FEATURE] Remote: Add support for AWS SigV4 auth method for remote_write. #8509
* [FEATURE] Scaleway Discovery: Add Scaleway Service Discovery. #8555
* [FEATURE] PromQL: Allow negative offsets. Behind `--enable-feature=promql-negative-offset` flag. #8487
* [FEATURE] **experimental** Exemplars: Add in-memory storage for exemplars. Behind `--enable-feature=exemplar-storage` flag. #6635
* [FEATURE] UI: Add advanced auto-completion, syntax highlighting and linting to graph page query input. #8634
* [ENHANCEMENT] Digital Ocean Discovery: Add `__meta_digitalocean_image` label. #8497
* [ENHANCEMENT] PromQL: Add `last_over_time`, `sgn`, `clamp` functions. #8457
* [ENHANCEMENT] Scrape: Add support for specifying type of Authorization header credentials with Bearer by default. #8512
* [ENHANCEMENT] Scrape: Add `follow_redirects` option to scrape configuration. #8546
* [ENHANCEMENT] Remote: Allow retries on HTTP 429 response code for remote_write. Disabled by default. See [configuration docs](https://prometheus.io/docs/prometheus/latest/configuration/configuration/#remote_write) for details. #8237 #8477
* [ENHANCEMENT] Remote: Allow configuring custom headers for remote_read. See [configuration docs](https://prometheus.io/docs/prometheus/latest/configuration/configuration/#remote_read) for details. #8516
* [ENHANCEMENT] UI: Hitting Enter now triggers new query. #8581
* [ENHANCEMENT] UI: Better handling of long rule and names on the `/rules` and `/targets` pages. #8608 #8609
* [ENHANCEMENT] UI: Add collapse/expand all button on the `/targets` page. #8486
* [BUGFIX] TSDB: Eager deletion of removable blocks on every compaction, saving disk peak space usage. #8007
* [BUGFIX] PromQL: Fix parser support for special characters like`炬`. #8517
* [BUGFIX] Rules: Update rule health for append/commit fails. #8619

## 2.25.2 / 2021-03-16

* [BUGFIX] Fix the ingestion of scrapes when the wall clock changes, e.g. on suspend. #8601

## 2.25.1 / 2021-03-14

* [BUGFIX] Fix a crash in `promtool` when a subquery with default resolution is used. #8569
* [BUGFIX] Fix a bug that could return duplicate datapoints in queries. #8591
* [BUGFIX] Fix crashes with arm64 when compiled with go1.16. #8593

## 2.25.0 / 2021-02-17

This release includes a new `--enable-feature=` flag that enables
experimental features. Such features might be changed or removed in the future.

In the next minor release (2.26), Prometheus will use the Alertmanager API v2.
It will be done by defaulting `alertmanager_config.api_version` to `v2`.
Alertmanager API v2 was released in Alertmanager v0.16.0 (released in January
2019).

* [FEATURE] **experimental** API: Accept remote_write requests. Behind the --enable-feature=remote-write-receiver flag. #8424
* [FEATURE] **experimental** PromQL: Add '@ <timestamp>' modifier. Behind the --enable-feature=promql-at-modifier flag. #8121 #8436 #8425
* [ENHANCEMENT] Add optional name property to testgroup for better test failure output. #8440
* [ENHANCEMENT] Add warnings into React Panel on the Graph page. #8427
* [ENHANCEMENT] TSDB: Increase the number of buckets for the compaction duration metric. #8342
* [ENHANCEMENT] Remote: Allow passing along custom remote_write HTTP headers. #8416
* [ENHANCEMENT] Mixins: Scope grafana configuration. #8332
* [ENHANCEMENT] Kubernetes SD: Add endpoint labels metadata. #8273
* [ENHANCEMENT] UI: Expose total number of label pairs in head in TSDB stats page. #8343
* [ENHANCEMENT] TSDB: Reload blocks every minute, to detect new blocks and enforce retention more often. #8340
* [BUGFIX] API: Fix global URL when external address has no port. #8359
* [BUGFIX] Backfill: Fix error message handling. #8432
* [BUGFIX] Backfill: Fix "add sample: out of bounds" error when series span an entire block. #8476
* [BUGFIX] Deprecate unused flag --alertmanager.timeout. #8407
* [BUGFIX] Mixins: Support remote-write metrics renamed in v2.23 in alerts. #8423
* [BUGFIX] Remote: Fix garbage collection of dropped series in remote write. #8387
* [BUGFIX] Remote: Log recoverable remote write errors as warnings. #8412
* [BUGFIX] TSDB: Remove pre-2.21 temporary blocks on start. #8353.
* [BUGFIX] UI: Fix duplicated keys on /targets page. #8456
* [BUGFIX] UI: Fix label name leak into class name. #8459

## 2.24.1 / 2021-01-20

* [ENHANCEMENT] Cache basic authentication results to significantly improve performance of HTTP endpoints (via an update of prometheus/exporter-toolkit).
* [BUGFIX] Prevent user enumeration by timing requests sent to authenticated HTTP endpoints (via an update of prometheus/exporter-toolkit).

## 2.24.0 / 2021-01-06

* [FEATURE] Add TLS and basic authentication to HTTP endpoints. #8316
* [FEATURE] promtool: Add `check web-config` subcommand to check web config files. #8319
* [FEATURE] promtool: Add `tsdb create-blocks-from openmetrics` subcommand to backfill metrics data from an OpenMetrics file. #8084
* [ENHANCEMENT] HTTP API: Fast-fail queries with only empty matchers. #8288
* [ENHANCEMENT] HTTP API: Support matchers for labels API. #8301
* [ENHANCEMENT] promtool: Improve checking of URLs passed on the command line. #7956
* [ENHANCEMENT] SD: Expose IPv6 as a label in EC2 SD. #7086
* [ENHANCEMENT] SD: Reuse EC2 client, reducing frequency of requesting credentials. #8311
* [ENHANCEMENT] TSDB: Add logging when compaction takes more than the block time range. #8151
* [ENHANCEMENT] TSDB: Avoid unnecessary GC runs after compaction. #8276
* [BUGFIX] HTTP API: Avoid double-closing of channel when quitting multiple times via HTTP. #8242
* [BUGFIX] SD: Ignore CNAME records in DNS SD to avoid spurious `Invalid SRV record` warnings. #8216
* [BUGFIX] SD: Avoid config error triggered by valid label selectors in Kubernetes SD. #8285

## 2.23.0 / 2020-11-26

* [CHANGE] UI: Make the React UI default. #8142
* [CHANGE] Remote write: The following metrics were removed/renamed in remote write. #6815
     - `prometheus_remote_storage_succeeded_samples_total` was removed and `prometheus_remote_storage_samples_total` was introduced for all the samples attempted to send.
     - `prometheus_remote_storage_sent_bytes_total` was removed and replaced with `prometheus_remote_storage_samples_bytes_total` and `prometheus_remote_storage_metadata_bytes_total`.
     - `prometheus_remote_storage_failed_samples_total` -> `prometheus_remote_storage_samples_failed_total` .
     - `prometheus_remote_storage_retried_samples_total` -> `prometheus_remote_storage_samples_retried_total`.
     - `prometheus_remote_storage_dropped_samples_total` -> `prometheus_remote_storage_samples_dropped_total`.
     - `prometheus_remote_storage_pending_samples` -> `prometheus_remote_storage_samples_pending`.
* [CHANGE] Remote: Do not collect non-initialized timestamp metrics. #8060
* [FEATURE] [EXPERIMENTAL] Remote write: Allow metric metadata to be propagated via remote write. The following new metrics were introduced: `prometheus_remote_storage_metadata_total`, `prometheus_remote_storage_metadata_failed_total`, `prometheus_remote_storage_metadata_retried_total`, `prometheus_remote_storage_metadata_bytes_total`. #6815
* [ENHANCEMENT] Remote write: Added a metric `prometheus_remote_storage_max_samples_per_send` for remote write. #8102
* [ENHANCEMENT] TSDB: Make the snapshot directory name always the same length. #8138
* [ENHANCEMENT] TSDB: Create a checkpoint only once at the end of all head compactions. #8067
* [ENHANCEMENT] TSDB: Avoid Series API from hitting the chunks. #8050
* [ENHANCEMENT] TSDB: Cache label name and last value when adding series during compactions making compactions faster. #8192
* [ENHANCEMENT] PromQL: Improved performance of Hash method making queries a bit faster. #8025
* [ENHANCEMENT] promtool: `tsdb list` now prints block sizes. #7993
* [ENHANCEMENT] promtool: Calculate mint and maxt per test avoiding unnecessary calculations. #8096
* [ENHANCEMENT] SD: Add filtering of services to Docker Swarm SD. #8074
* [BUGFIX] React UI: Fix button display when there are no panels. #8155
* [BUGFIX] PromQL: Fix timestamp() method for vector selector inside parenthesis. #8164
* [BUGFIX] PromQL: Don't include rendered expression on PromQL parse errors. #8177
* [BUGFIX] web: Fix panic with double close() of channel on calling `/-/quit/`. #8166
* [BUGFIX] TSDB: Fixed WAL corruption on partial writes within a page causing `invalid checksum` error on WAL replay. #8125
* [BUGFIX] Update config metrics `prometheus_config_last_reload_successful` and `prometheus_config_last_reload_success_timestamp_seconds` right after initial validation before starting TSDB.
* [BUGFIX] promtool: Correctly detect duplicate label names in exposition.

## 2.22.2 / 2020-11-16

* [BUGFIX] Fix race condition in syncing/stopping/reloading scrapers. #8176

## 2.22.1 / 2020-11-03

* [BUGFIX] Fix potential "mmap: invalid argument" errors in loading the head chunks, after an unclean shutdown, by performing read repairs. #8061
* [BUGFIX] Fix serving metrics and API when reloading scrape config. #8104
* [BUGFIX] Fix head chunk size calculation for size based retention. #8139

## 2.22.0 / 2020-10-07

As announced in the 2.21.0 release notes, the experimental gRPC API v2 has been
removed.

* [CHANGE] web: Remove APIv2. #7935
* [ENHANCEMENT] React UI: Implement missing TSDB head stats section. #7876
* [ENHANCEMENT] UI: Add Collapse all button to targets page. #6957
* [ENHANCEMENT] UI: Clarify alert state toggle via checkbox icon. #7936
* [ENHANCEMENT] Add `rule_group_last_evaluation_samples` and `prometheus_tsdb_data_replay_duration_seconds` metrics. #7737 #7977
* [ENHANCEMENT] Gracefully handle unknown WAL record types. #8004
* [ENHANCEMENT] Issue a warning for 64 bit systems running 32 bit binaries. #8012
* [BUGFIX] Adjust scrape timestamps to align them to the intended schedule, effectively reducing block size. Workaround for a regression in go1.14+. #7976
* [BUGFIX] promtool: Ensure alert rules are marked as restored in unit tests. #7661
* [BUGFIX] Eureka: Fix service discovery when compiled in 32-bit. #7964
* [BUGFIX] Don't do literal regex matching optimisation when case insensitive. #8013
* [BUGFIX] Fix classic UI sometimes running queries for instant query when in range query mode. #7984

## 2.21.0 / 2020-09-11

This release is built with Go 1.15, which deprecates [X.509 CommonName](https://golang.org/doc/go1.15#commonname)
in TLS certificates validation.

In the unlikely case that you use the gRPC API v2 (which is limited to TSDB
admin commands), please note that we will remove this experimental API in the
next minor release 2.22.

* [CHANGE] Disable HTTP/2 because of concerns with the Go HTTP/2 client. #7588 #7701
* [CHANGE] PromQL: `query_log_file` path is now relative to the config file. #7701
* [CHANGE] Promtool: Replace the tsdb command line tool by a promtool tsdb subcommand. #6088
* [CHANGE] Rules: Label `rule_group_iterations` metric with group name. #7823
* [FEATURE] Eureka SD: New service discovery. #3369
* [FEATURE] Hetzner SD: New service discovery. #7822
* [FEATURE] Kubernetes SD: Support Kubernetes EndpointSlices. #6838
* [FEATURE] Scrape: Add per scrape-config targets limit. #7554
* [ENHANCEMENT] Support composite durations in PromQL, config and UI, e.g. 1h30m. #7713 #7833
* [ENHANCEMENT] DNS SD: Add SRV record target and port meta labels. #7678
* [ENHANCEMENT] Docker Swarm SD: Support tasks and service without published ports. #7686
* [ENHANCEMENT] PromQL: Reduce the amount of data queried by remote read when a subquery has an offset. #7667
* [ENHANCEMENT] Promtool: Add `--time` option to query instant command. #7829
* [ENHANCEMENT] UI: Respect the `--web.page-title` parameter in the React UI. #7607
* [ENHANCEMENT] UI: Add duration, labels, annotations to alerts page in the React UI. #7605
* [ENHANCEMENT] UI: Add duration on the React UI rules page, hide annotation and labels if empty. #7606
* [BUGFIX] API: Deduplicate series in /api/v1/series. #7862
* [BUGFIX] PromQL: Drop metric name in bool comparison between two instant vectors. #7819
* [BUGFIX] PromQL: Exit with an error when time parameters can't be parsed. #7505
* [BUGFIX] Remote read: Re-add accidentally removed tracing for remote-read requests. #7916
* [BUGFIX] Rules: Detect extra fields in rule files. #7767
* [BUGFIX] Rules: Disallow overwriting the metric name in the `labels` section of recording rules. #7787
* [BUGFIX] Rules: Keep evaluation timestamp across reloads. #7775
* [BUGFIX] Scrape: Do not stop scrapes in progress during reload. #7752
* [BUGFIX] TSDB: Fix `chunks.HeadReadWriter: maxt of the files are not set` error. #7856
* [BUGFIX] TSDB: Delete blocks atomically to prevent corruption when there is a panic/crash during deletion. #7772
* [BUGFIX] Triton SD: Fix a panic when triton_sd_config is nil. #7671
* [BUGFIX] UI: Fix react UI bug with series going on and off. #7804
* [BUGFIX] UI: Fix styling bug for target labels with special names in React UI. #7902
* [BUGFIX] Web: Stop CMUX and GRPC servers even with stale connections, preventing the server to stop on SIGTERM. #7810

## 2.20.1 / 2020-08-05

* [BUGFIX] SD: Reduce the Consul watch timeout to 2m and adjust the request timeout accordingly. #7724

## 2.20.0 / 2020-07-22

This release changes WAL compression from opt-in to default. WAL compression will prevent a downgrade to v2.10 or earlier without deleting the WAL. Disable WAL compression explicitly by setting the command line flag `--no-storage.tsdb.wal-compression` if you require downgrading to v2.10 or earlier.

* [CHANGE] promtool: Changed rule numbering from 0-based to 1-based when reporting rule errors. #7495
* [CHANGE] Remote read: Added `prometheus_remote_storage_read_queries_total` counter and `prometheus_remote_storage_read_request_duration_seconds` histogram, removed `prometheus_remote_storage_remote_read_queries_total` counter.
* [CHANGE] Remote write: Added buckets for longer durations to `prometheus_remote_storage_sent_batch_duration_seconds` histogram.
* [CHANGE] TSDB: WAL compression is enabled by default. #7410
* [FEATURE] PromQL: Added `group()` aggregator. #7480
* [FEATURE] SD: Added Docker Swarm SD. #7420
* [FEATURE] SD: Added DigitalOcean SD. #7407
* [FEATURE] SD: Added Openstack config option to query alternative endpoints. #7494
* [ENHANCEMENT] Configuration: Exit early on invalid config file and signal it with exit code 2. #7399
* [ENHANCEMENT] PromQL: `without` is now a valid metric identifier. #7533
* [ENHANCEMENT] PromQL: Optimized regex label matching for literals within the pattern or as prefix/suffix. #7453 #7503
* [ENHANCEMENT] promtool: Added time range parameters for labels API in promtool. #7463
* [ENHANCEMENT] Remote write: Include samples waiting in channel in pending samples metric. Log number of dropped samples on hard shutdown. #7335
* [ENHANCEMENT] Scrape: Ingest synthetic scrape report metrics atomically with the corresponding scraped metrics. #7562
* [ENHANCEMENT] SD: Reduce timeouts for Openstack SD. #7507
* [ENHANCEMENT] SD: Use 10m timeout for Consul watches. #7423
* [ENHANCEMENT] SD: Added AMI meta label for EC2 SD. #7386
* [ENHANCEMENT] TSDB: Increment WAL corruption metric also on WAL corruption during checkpointing. #7491
* [ENHANCEMENT] TSDB: Improved query performance for high-cardinality labels. #7448
* [ENHANCEMENT] UI: Display dates as well as timestamps in status page. #7544
* [ENHANCEMENT] UI: Improved scrolling when following hash-fragment links. #7456
* [ENHANCEMENT] UI: React UI renders numbers in alerts in a more human-readable way. #7426
* [BUGFIX] API: Fixed error status code in the query API. #7435
* [BUGFIX] PromQL: Fixed `avg` and `avg_over_time` for NaN, Inf, and float64 overflows. #7346
* [BUGFIX] PromQL: Fixed off-by-one error in `histogram_quantile`. #7393
* [BUGFIX] promtool: Support extended durations in rules unit tests. #6297
* [BUGFIX] Scrape: Fix undercounting for `scrape_samples_post_metric_relabeling` in case of errors. #7342
* [BUGFIX] TSDB: Don't panic on WAL corruptions. #7550
* [BUGFIX] TSDB: Avoid leaving behind empty files in `chunks_head`, causing startup failures. #7573
* [BUGFIX] TSDB: Fixed race between compact (gc, populate) and head append causing unknown symbol error. #7560
* [BUGFIX] TSDB: Fixed unknown symbol error during head compaction. #7526
* [BUGFIX] TSDB: Fixed panic during TSDB metric registration. #7501
* [BUGFIX] TSDB: Fixed `--limit` command line flag in `tsdb` tool. #7430

## 2.19.3 / 2020-07-24

* [BUGFIX] TSDB: Don't panic on WAL corruptions. #7550
* [BUGFIX] TSDB: Avoid leaving behind empty files in chunks_head, causing startup failures. #7573

## 2.19.2 / 2020-06-26

* [BUGFIX] Remote Write: Fix panic when reloading config with modified queue parameters. #7452

## 2.19.1 / 2020-06-18

* [BUGFIX] TSDB: Fix m-map file truncation leading to unsequential files. #7414

## 2.19.0 / 2020-06-09

* [FEATURE] TSDB: Memory-map full chunks of Head (in-memory) block from disk. This reduces memory footprint and makes restarts faster. #6679
* [ENHANCEMENT] Discovery: Added discovery support for Triton global zones. #7250
* [ENHANCEMENT] Increased alert resend delay to be more tolerant towards failures. #7228
* [ENHANCEMENT] Remote Read: Added `prometheus_remote_storage_remote_read_queries_total` counter to count total number of remote read queries. #7328
* [ENHANCEMEMT] Added time range parameters for label names and label values API. #7288
* [ENHANCEMENT] TSDB: Reduced contention in isolation for high load. #7332
* [BUGFIX] PromQL: Eliminated collision while checking for duplicate labels. #7058
* [BUGFIX] React UI: Don't null out data when clicking on the current tab. #7243
* [BUGFIX] PromQL: Correctly track number of samples for a query. #7307
* [BUGFIX] PromQL: Return NaN when histogram buckets have 0 observations. #7318

## 2.18.2 / 2020-06-09

* [BUGFIX] TSDB: Fix incorrect query results when using Prometheus with remote reads configured #7361

## 2.18.1 / 2020-05-07

* [BUGFIX] TSDB: Fixed snapshot API. #7217

## 2.18.0 / 2020-05-05

* [CHANGE] Federation: Only use local TSDB for federation (ignore remote read). #7096
* [CHANGE] Rules: `rule_evaluations_total` and `rule_evaluation_failures_total` have a `rule_group` label now. #7094
* [FEATURE] Tracing: Added experimental Jaeger support #7148
* [ENHANCEMENT] TSDB: Significantly reduce WAL size kept around after a block cut. #7098
* [ENHANCEMENT] Discovery: Add `architecture` meta label for EC2. #7000
* [BUGFIX] UI: Fixed wrong MinTime reported by /status. #7182
* [BUGFIX] React UI: Fixed multiselect legend on OSX. #6880
* [BUGFIX] Remote Write: Fixed blocked resharding edge case. #7122
* [BUGFIX] Remote Write: Fixed remote write not updating on relabel configs change. #7073


## 2.17.2 / 2020-04-20

* [BUGFIX] Federation: Register federation metrics #7081
* [BUGFIX] PromQL: Fix panic in parser error handling #7132
* [BUGFIX] Rules: Fix reloads hanging when deleting a rule group that is being evaluated #7138
* [BUGFIX] TSDB: Fix a memory leak when prometheus starts with an empty TSDB WAL #7135
* [BUGFIX] TSDB: Make isolation more robust to panics in web handlers #7129 #7136

## 2.17.1 / 2020-03-26

* [BUGFIX] TSDB: Fix query performance regression that increased memory and CPU usage #7051

## 2.17.0 / 2020-03-24

This release implements isolation in TSDB. API queries and recording rules are
guaranteed to only see full scrapes and full recording rules. This comes with a
certain overhead in resource usage. Depending on the situation, there might be
some increase in memory usage, CPU usage, or query latency.

* [FEATURE] TSDB: Support isolation #6841
* [ENHANCEMENT] PromQL: Allow more keywords as metric names #6933
* [ENHANCEMENT] React UI: Add normalization of localhost URLs in targets page #6794
* [ENHANCEMENT] Remote read: Read from remote storage concurrently #6770
* [ENHANCEMENT] Rules: Mark deleted rule series as stale after a reload #6745
* [ENHANCEMENT] Scrape: Log scrape append failures as debug rather than warn #6852
* [ENHANCEMENT] TSDB: Improve query performance for queries that partially hit the head #6676
* [ENHANCEMENT] Consul SD: Expose service health as meta label #5313
* [ENHANCEMENT] EC2 SD: Expose EC2 instance lifecycle as meta label #6914
* [ENHANCEMENT] Kubernetes SD: Expose service type as meta label for K8s service role #6684
* [ENHANCEMENT] Kubernetes SD: Expose label_selector and field_selector #6807
* [ENHANCEMENT] Openstack SD: Expose hypervisor id as meta label #6962
* [BUGFIX] PromQL: Do not escape HTML-like chars in query log #6834 #6795
* [BUGFIX] React UI: Fix data table matrix values #6896
* [BUGFIX] React UI: Fix new targets page not loading when using non-ASCII characters #6892
* [BUGFIX] Remote read: Fix duplication of metrics read from remote storage with external labels #6967 #7018
* [BUGFIX] Remote write: Register WAL watcher and live reader metrics for all remotes, not just the first one #6998
* [BUGFIX] Scrape: Prevent removal of metric names upon relabeling #6891
* [BUGFIX] Scrape: Fix 'superfluous response.WriteHeader call' errors when scrape fails under some circonstances #6986
* [BUGFIX] Scrape: Fix crash when reloads are separated by two scrape intervals #7011

## 2.16.0 / 2020-02-13

* [FEATURE] React UI: Support local timezone on /graph #6692
* [FEATURE] PromQL: add absent_over_time query function #6490
* [FEATURE] Adding optional logging of queries to their own file #6520
* [ENHANCEMENT] React UI: Add support for rules page and "Xs ago" duration displays #6503
* [ENHANCEMENT] React UI: alerts page, replace filtering togglers tabs with checkboxes #6543
* [ENHANCEMENT] TSDB: Export metric for WAL write errors #6647
* [ENHANCEMENT] TSDB: Improve query performance for queries that only touch the most recent 2h of data. #6651
* [ENHANCEMENT] PromQL: Refactoring in parser errors to improve error messages #6634
* [ENHANCEMENT] PromQL: Support trailing commas in grouping opts #6480
* [ENHANCEMENT] Scrape: Reduce memory usage on reloads by reusing scrape cache #6670
* [ENHANCEMENT] Scrape: Add metrics to track bytes and entries in the metadata cache #6675
* [ENHANCEMENT] promtool: Add support for line-column numbers for invalid rules output #6533
* [ENHANCEMENT] Avoid restarting rule groups when it is unnecessary #6450
* [BUGFIX] React UI: Send cookies on fetch() on older browsers #6553
* [BUGFIX] React UI: adopt grafana flot fix for stacked graphs #6603
* [BUFGIX] React UI: broken graph page browser history so that back button works as expected #6659
* [BUGFIX] TSDB: ensure compactionsSkipped metric is registered, and log proper error if one is returned from head.Init #6616
* [BUGFIX] TSDB: return an error on ingesting series with duplicate labels #6664
* [BUGFIX] PromQL: Fix unary operator precedence #6579
* [BUGFIX] PromQL: Respect query.timeout even when we reach query.max-concurrency #6712
* [BUGFIX] PromQL: Fix string and parentheses handling in engine, which affected React UI #6612
* [BUGFIX] PromQL: Remove output labels returned by absent() if they are produced by multiple identical label matchers #6493
* [BUGFIX] Scrape: Validate that OpenMetrics input ends with `# EOF` #6505
* [BUGFIX] Remote read: return the correct error if configs can't be marshal'd to JSON #6622
* [BUGFIX] Remote write: Make remote client `Store` use passed context, which can affect shutdown timing #6673
* [BUGFIX] Remote write: Improve sharding calculation in cases where we would always be consistently behind by tracking pendingSamples #6511
* [BUGFIX] Ensure prometheus_rule_group metrics are deleted when a rule group is removed #6693

## 2.15.2 / 2020-01-06

* [BUGFIX] TSDB: Fixed support for TSDB blocks built with Prometheus before 2.1.0. #6564
* [BUGFIX] TSDB: Fixed block compaction issues on Windows. #6547

## 2.15.1 / 2019-12-25

* [BUGFIX] TSDB: Fixed race on concurrent queries against same data. #6512

## 2.15.0 / 2019-12-23

* [CHANGE] Discovery: Removed `prometheus_sd_kubernetes_cache_*` metrics. Additionally `prometheus_sd_kubernetes_workqueue_latency_seconds` and `prometheus_sd_kubernetes_workqueue_work_duration_seconds` metrics now show correct values in seconds. #6393
* [CHANGE] Remote write: Changed `query` label on `prometheus_remote_storage_*` metrics to `remote_name` and `url`. #6043
* [FEATURE] API: Added new endpoint for exposing per metric metadata `/metadata`. #6420 #6442
* [ENHANCEMENT] TSDB: Significantly reduced memory footprint of loaded TSDB blocks. #6418 #6461
* [ENHANCEMENT] TSDB: Significantly optimized what we buffer during compaction which should result in lower memory footprint during compaction. #6422 #6452 #6468 #6475
* [ENHANCEMENT] TSDB: Improve replay latency. #6230
* [ENHANCEMENT] TSDB: WAL size is now used for size based retention calculation. #5886
* [ENHANCEMENT] Remote read: Added query grouping and range hints to the remote read request #6401
* [ENHANCEMENT] Remote write: Added `prometheus_remote_storage_sent_bytes_total` counter per queue. #6344
* [ENHANCEMENT] promql: Improved PromQL parser performance. #6356
* [ENHANCEMENT] React UI: Implemented missing pages like `/targets` #6276, TSDB status page #6281 #6267 and many other fixes and performance improvements.
* [ENHANCEMENT] promql: Prometheus now accepts spaces between time range and square bracket. e.g `[ 5m]` #6065
* [BUGFIX] Config: Fixed alertmanager configuration to not miss targets when configurations are similar. #6455
* [BUGFIX] Remote write: Value of `prometheus_remote_storage_shards_desired` gauge shows raw value of desired shards and it's updated correctly. #6378
* [BUGFIX] Rules: Prometheus now fails the evaluation of rules and alerts where metric results collide with labels specified in `labels` field. #6469
* [BUGFIX] API: Targets Metadata API `/targets/metadata` now accepts empty `match_targets` parameter as in the spec. #6303

## 2.14.0 / 2019-11-11

* [SECURITY/BUGFIX] UI: Ensure warnings from the API are escaped. #6279
* [FEATURE] API: `/api/v1/status/runtimeinfo` and `/api/v1/status/buildinfo` endpoints added for use by the React UI. #6243
* [FEATURE] React UI: implement the new experimental React based UI. #5694 and many more
  * Can be found by under `/new`.
  * Not all pages are implemented yet.
* [FEATURE] Status: Cardinality statistics added to the Runtime & Build Information page. #6125
* [ENHANCEMENT/BUGFIX] Remote write: fix delays in remote write after a compaction. #6021
* [ENHANCEMENT] UI: Alerts can be filtered by state. #5758
* [BUGFIX] API: lifecycle endpoints return 403 when not enabled. #6057
* [BUGFIX] Build: Fix Solaris build. #6149
* [BUGFIX] Promtool: Remove false duplicate rule warnings when checking rule files with alerts. #6270
* [BUGFIX] Remote write: restore use of deduplicating logger in remote write. #6113
* [BUGFIX] Remote write: do not reshard when unable to send samples. #6111
* [BUGFIX] Service discovery: errors are no longer logged on context cancellation. #6116, #6133
* [BUGFIX] UI: handle null response from API properly. #6071

## 2.13.1 / 2019-10-16

* [BUGFIX] Fix panic in ARM builds of Prometheus. #6110
* [BUGFIX] promql: fix potential panic in the query logger. #6094
* [BUGFIX] Multiple errors of http: superfluous response.WriteHeader call in the logs. #6145

## 2.13.0 / 2019-10-04

* [SECURITY/BUGFIX] UI: Fix a Stored DOM XSS vulnerability with query history [CVE-2019-10215](http://cve.mitre.org/cgi-bin/cvename.cgi?name=CVE-2019-10215). #6098
* [CHANGE] Metrics: renamed prometheus_sd_configs_failed_total to prometheus_sd_failed_configs and changed to Gauge #5254
* [ENHANCEMENT] Include the tsdb tool in builds. #6089
* [ENHANCEMENT] Service discovery: add new node address types for kubernetes. #5902
* [ENHANCEMENT] UI: show warnings if query have returned some warnings. #5964
* [ENHANCEMENT] Remote write: reduce memory usage of the series cache. #5849
* [ENHANCEMENT] Remote read: use remote read streaming to reduce memory usage. #5703
* [ENHANCEMENT] Metrics: added metrics for remote write max/min/desired shards to queue manager. #5787
* [ENHANCEMENT] Promtool: show the warnings during label query. #5924
* [ENHANCEMENT] Promtool: improve error messages when parsing bad rules. #5965
* [ENHANCEMENT] Promtool: more promlint rules. #5515
* [BUGFIX] Promtool: fix recording inconsistency due to duplicate labels. #6026
* [BUGFIX] UI: fixes service-discovery view when accessed from unhealthy targets. #5915
* [BUGFIX] Metrics format: OpenMetrics parser crashes on short input. #5939
* [BUGFIX] UI: avoid truncated Y-axis values. #6014

## 2.12.0 / 2019-08-17

* [FEATURE] Track currently active PromQL queries in a log file. #5794
* [FEATURE] Enable and provide binaries for `mips64` / `mips64le` architectures. #5792
* [ENHANCEMENT] Improve responsiveness of targets web UI and API endpoint. #5740
* [ENHANCEMENT] Improve remote write desired shards calculation. #5763
* [ENHANCEMENT] Flush TSDB pages more precisely. tsdb#660
* [ENHANCEMENT] Add `prometheus_tsdb_retention_limit_bytes` metric. tsdb#667
* [ENHANCEMENT] Add logging during TSDB WAL replay on startup. tsdb#662
* [ENHANCEMENT] Improve TSDB memory usage. tsdb#653, tsdb#643, tsdb#654, tsdb#642, tsdb#627
* [BUGFIX] Check for duplicate label names in remote read. #5829
* [BUGFIX] Mark deleted rules' series as stale on next evaluation. #5759
* [BUGFIX] Fix JavaScript error when showing warning about out-of-sync server time. #5833
* [BUGFIX] Fix `promtool test rules` panic when providing empty `exp_labels`. #5774
* [BUGFIX] Only check last directory when discovering checkpoint number. #5756
* [BUGFIX] Fix error propagation in WAL watcher helper functions. #5741
* [BUGFIX] Correctly handle empty labels from alert templates. #5845

## 2.11.2 / 2019-08-14

* [BUGFIX/SECURITY] Fix a Stored DOM XSS vulnerability with query history. #5888

## 2.11.1 / 2019-07-10

* [BUGFIX] Fix potential panic when prometheus is watching multiple zookeeper paths. #5749

## 2.11.0 / 2019-07-09

* [CHANGE] Remove `max_retries` from queue_config (it has been unused since rewriting remote-write to utilize the write-ahead-log). #5649
* [CHANGE] The meta file `BlockStats` no longer holds size information. This is now dynamically calculated and kept in memory. It also includes the meta file size which was not included before. tsdb#637
* [CHANGE] Renamed metric from `prometheus_tsdb_wal_reader_corruption_errors` to `prometheus_tsdb_wal_reader_corruption_errors_total`. tsdb#622
* [FEATURE] Add option to use Alertmanager API v2. #5482
* [FEATURE] Added `humanizePercentage` function for templates. #5670
* [FEATURE] Include InitContainers in Kubernetes Service Discovery. #5598
* [FEATURE] Provide option to compress WAL records using Snappy. [#609](https://github.com/prometheus/tsdb/pull/609)
* [ENHANCEMENT] Create new clean segment when starting the WAL. tsdb#608
* [ENHANCEMENT] Reduce allocations in PromQL aggregations. #5641
* [ENHANCEMENT] Add storage warnings to LabelValues and LabelNames API results. #5673
* [ENHANCEMENT] Add `prometheus_http_requests_total` metric. #5640
* [ENHANCEMENT] Enable openbsd/arm build. #5696
* [ENHANCEMENT] Remote-write allocation improvements. #5614
* [ENHANCEMENT] Query performance improvement: Efficient iteration and search in HashForLabels and HashWithoutLabels. #5707
* [ENHANCEMENT] Allow injection of arbitrary headers in promtool. #4389
* [ENHANCEMENT] Allow passing `external_labels` in alert unit tests groups. #5608
* [ENHANCEMENT] Allows globs for rules when unit testing. #5595
* [ENHANCEMENT] Improved postings intersection matching. tsdb#616
* [ENHANCEMENT] Reduced disk usage for WAL for small setups. tsdb#605
* [ENHANCEMENT] Optimize queries using regexp for set lookups. tsdb#602
* [BUGFIX] resolve race condition in maxGauge. #5647
* [BUGFIX] Fix ZooKeeper connection leak. #5675
* [BUGFIX] Improved atomicity of .tmp block replacement during compaction for usual case. tsdb#636
* [BUGFIX] Fix "unknown series references" after clean shutdown. tsdb#623
* [BUGFIX] Re-calculate block size when calling `block.Delete`. tsdb#637
* [BUGFIX] Fix unsafe snapshots with head block. tsdb#641
* [BUGFIX] `prometheus_tsdb_compactions_failed_total` is now incremented on any compaction failure. tsdb#613

## 2.10.0 / 2019-05-25

* [CHANGE/BUGFIX] API: Encode alert values as string to correctly represent Inf/NaN. #5582
* [FEATURE] Template expansion: Make external labels available as `$externalLabels` in alert and console template expansion. #5463
* [FEATURE] TSDB: Add `prometheus_tsdb_wal_segment_current` metric for the WAL segment index that TSDB is currently writing to. tsdb#601
* [FEATURE] Scrape: Add `scrape_series_added` per-scrape metric. #5546
* [ENHANCEMENT] Discovery/kubernetes: Add labels `__meta_kubernetes_endpoint_node_name` and `__meta_kubernetes_endpoint_hostname`. #5571
* [ENHANCEMENT] Discovery/azure: Add label `__meta_azure_machine_public_ip`. #5475
* [ENHANCEMENT] TSDB: Simplify mergedPostings.Seek, resulting in better performance if there are many posting lists. tsdb#595
* [ENHANCEMENT] Log filesystem type on startup. #5558
* [ENHANCEMENT] Cmd/promtool: Use POST requests for Query and QueryRange. client_golang#557
* [ENHANCEMENT] Web: Sort alerts by group name. #5448
* [ENHANCEMENT] Console templates: Add convenience variables `$rawParams`, `$params`, `$path`. #5463
* [BUGFIX] TSDB: Don't panic when running out of disk space and recover nicely from the condition. tsdb#582
* [BUGFIX] TSDB: Correctly handle empty labels. tsdb#594
* [BUGFIX] TSDB: Don't crash on an unknown tombstone reference. tsdb#604
* [BUGFIX] Storage/remote: Remove queue-manager specific metrics if queue no longer exists. #5445 #5485 #5555
* [BUGFIX] PromQL: Correctly display `{__name__="a"}`. #5552
* [BUGFIX] Discovery/kubernetes: Use `service` rather than `ingress` as the name for the service workqueue. #5520
* [BUGFIX] Discovery/azure: Don't panic on a VM with a public IP. #5587
* [BUGFIX] Discovery/triton: Always read HTTP body to completion. #5596
* [BUGFIX] Web: Fixed Content-Type for js and css instead of using `/etc/mime.types`. #5551

## 2.9.2 / 2019-04-24

* [BUGFIX] Make sure subquery range is taken into account for selection #5467
* [BUGFIX] Exhaust every request body before closing it #5166
* [BUGFIX] Cmd/promtool: return errors from rule evaluations #5483
* [BUGFIX] Remote Storage: string interner should not panic in release #5487
* [BUGFIX] Fix memory allocation regression in mergedPostings.Seek tsdb#586

## 2.9.1 / 2019-04-16

* [BUGFIX] Discovery/kubernetes: fix missing label sanitization #5462
* [BUGFIX] Remote_write: Prevent reshard concurrent with calling stop #5460

## 2.9.0 / 2019-04-15

This releases uses Go 1.12, which includes a change in how memory is released
to Linux. This will cause RSS to be reported as higher, however this is harmless
and the memory is available to the kernel when it needs it.

* [CHANGE/ENHANCEMENT] Update Consul to support catalog.ServiceMultipleTags. #5151
* [FEATURE] Add honor_timestamps scrape option. #5304
* [ENHANCEMENT] Discovery/kubernetes: add present labels for labels/annotations. #5443
* [ENHANCEMENT] OpenStack SD: Add ProjectID and UserID meta labels. #5431
* [ENHANCEMENT] Add GODEBUG and retention to the runtime page. #5324 #5322
* [ENHANCEMENT] Add support for POSTing to /series endpoint. #5422
* [ENHANCEMENT] Support PUT methods for Lifecycle and Admin APIs. #5376
* [ENHANCEMENT] Scrape: Add global jitter for HA server. #5181
* [ENHANCEMENT] Check for cancellation on every step of a range evaluation. #5131
* [ENHANCEMENT] String interning for labels & values in the remote_write path. #5316
* [ENHANCEMENT] Don't lose the scrape cache on a failed scrape. #5414
* [ENHANCEMENT] Reload cert files from disk automatically. common#173
* [ENHANCEMENT] Use fixed length millisecond timestamp format for logs. common#172
* [ENHANCEMENT] Performance improvements for postings. tsdb#509 tsdb#572
* [BUGFIX] Remote Write: fix checkpoint reading. #5429
* [BUGFIX] Check if label value is valid when unmarshaling external labels from YAML. #5316
* [BUGFIX] Promparse: sort all labels when parsing. #5372
* [BUGFIX] Reload rules: copy state on both name and labels. #5368
* [BUGFIX] Exponentiation operator to drop metric name in result of operation. #5329
* [BUGFIX] Config: resolve more file paths. #5284
* [BUGFIX] Promtool: resolve relative paths in alert test files. #5336
* [BUGFIX] Set TLSHandshakeTimeout in HTTP transport. common#179
* [BUGFIX] Use fsync to be more resilient to machine crashes. tsdb#573 tsdb#578
* [BUGFIX] Keep series that are still in WAL in checkpoints. tsdb#577
* [BUGFIX] Fix output sample values for scalar-to-vector comparison operations. #5454

## 2.8.1 / 2019-03-28

* [BUGFIX] Display the job labels in `/targets` which was removed accidentally. #5406

## 2.8.0 / 2019-03-12

This release uses Write-Ahead Logging (WAL) for the remote_write API. This currently causes a slight increase in memory usage, which will be addressed in future releases.

* [CHANGE] Default time retention is used only when no size based retention is specified. These are flags where time retention is specified by the flag `--storage.tsdb.retention` and size retention by `--storage.tsdb.retention.size`. #5216
* [CHANGE] `prometheus_tsdb_storage_blocks_bytes_total` is now `prometheus_tsdb_storage_blocks_bytes`. prometheus/tsdb#506
* [FEATURE] [EXPERIMENTAL] Time overlapping blocks are now allowed; vertical compaction and vertical query merge. It is an optional feature which is controlled by the `--storage.tsdb.allow-overlapping-blocks` flag, disabled by default. prometheus/tsdb#370
* [ENHANCEMENT] Use the WAL for remote_write API. #4588
* [ENHANCEMENT] Query performance improvements. prometheus/tsdb#531
* [ENHANCEMENT] UI enhancements with upgrade to Bootstrap 4. #5226
* [ENHANCEMENT] Reduce time that Alertmanagers are in flux when reloaded. #5126
* [ENHANCEMENT] Limit number of metrics displayed on UI to 10000. #5139
* [ENHANCEMENT] (1) Remember All/Unhealthy choice on target-overview when reloading page. (2) Resize text-input area on Graph page on mouseclick. #5201
* [ENHANCEMENT] In `histogram_quantile` merge buckets with equivalent le values. #5158.
* [ENHANCEMENT] Show list of offending labels in the error message in many-to-many scenarios. #5189
* [ENHANCEMENT] Show `Storage Retention` criteria in effect on `/status` page. #5322
* [BUGFIX] Fix sorting of rule groups. #5260
* [BUGFIX] Fix support for password_file and bearer_token_file in Kubernetes SD. #5211
* [BUGFIX] Scrape: catch errors when creating HTTP clients #5182. Adds new metrics:
  * `prometheus_target_scrape_pools_total`
  * `prometheus_target_scrape_pools_failed_total`
  * `prometheus_target_scrape_pool_reloads_total`
  * `prometheus_target_scrape_pool_reloads_failed_total`
* [BUGFIX] Fix panic when aggregator param is not a literal. #5290

## 2.7.2 / 2019-03-02

* [BUGFIX] `prometheus_rule_group_last_evaluation_timestamp_seconds` is now a unix timestamp. #5186

## 2.7.1 / 2019-01-31

This release has a fix for a Stored DOM XSS vulnerability that can be triggered when using the query history functionality. Thanks to Dor Tumarkin from Checkmarx for reporting it.

* [BUGFIX/SECURITY] Fix a Stored DOM XSS vulnerability with query history. #5163
* [BUGFIX] `prometheus_rule_group_last_duration_seconds` now reports seconds instead of nanoseconds. #5153
* [BUGFIX] Make sure the targets are consistently sorted in the targets page. #5161

## 2.7.0 / 2019-01-28

We're rolling back the Dockerfile changes introduced in 2.6.0. If you made changes to your docker deployment in 2.6.0, you will need to roll them back. This release also adds experimental support for disk size based retention. To accommodate that we are deprecating the flag `storage.tsdb.retention` in favour of `storage.tsdb.retention.time`. We print a warning if the flag is in use, but it will function without breaking until Prometheus 3.0.

* [CHANGE] Rollback Dockerfile to version at 2.5.0. Rollback of the breaking change introduced in 2.6.0. #5122
* [FEATURE] Add subqueries to PromQL. #4831
* [FEATURE] [EXPERIMENTAL] Add support for disk size based retention. Note that we don't consider the WAL size which could be significant and the time based retention policy also applies. #5109 prometheus/tsdb#343
* [FEATURE] Add CORS origin flag. #5011
* [ENHANCEMENT] Consul SD: Add tagged address to the discovery metadata. #5001
* [ENHANCEMENT] Kubernetes SD: Add service external IP and external name to the discovery metadata. #4940
* [ENHANCEMENT] Azure SD: Add support for Managed Identity authentication. #4590
* [ENHANCEMENT] Azure SD: Add tenant and subscription IDs to the discovery metadata. #4969
* [ENHANCEMENT] OpenStack SD: Add support for application credentials based authentication. #4968
* [ENHANCEMENT] Add metric for number of rule groups loaded. #5090
* [BUGFIX] Avoid duplicate tests for alert unit tests. #4964
* [BUGFIX] Don't depend on given order when comparing samples in alert unit testing. #5049
* [BUGFIX] Make sure the retention period doesn't overflow. #5112
* [BUGFIX] Make sure the blocks don't get very large. #5112
* [BUGFIX] Don't generate blocks with no samples. prometheus/tsdb#374
* [BUGFIX] Reintroduce metric for WAL corruptions. prometheus/tsdb#473

## 2.6.1 / 2019-01-15

* [BUGFIX] Azure SD: Fix discovery getting stuck sometimes. #5088
* [BUGFIX] Marathon SD: Use `Tasks.Ports` when `RequirePorts` is `false`. #5026
* [BUGFIX] Promtool: Fix "out-of-order sample" errors when testing rules. #5069

## 2.6.0 / 2018-12-17

* [CHANGE] Remove default flags from the container's entrypoint, run Prometheus from `/etc/prometheus` and symlink the storage directory to `/etc/prometheus/data`. #4976
* [CHANGE] Promtool: Remove the `update` command. #3839
* [FEATURE] Add JSON log format via the `--log.format` flag. #4876
* [FEATURE] API: Add /api/v1/labels endpoint to get all label names. #4835
* [FEATURE] Web: Allow setting the page's title via the `--web.ui-title` flag. #4841
* [ENHANCEMENT] Add `prometheus_tsdb_lowest_timestamp_seconds`, `prometheus_tsdb_head_min_time_seconds` and `prometheus_tsdb_head_max_time_seconds` metrics. #4888
* [ENHANCEMENT] Add `rule_group_last_evaluation_timestamp_seconds` metric. #4852
* [ENHANCEMENT] Add `prometheus_template_text_expansion_failures_total` and `prometheus_template_text_expansions_total` metrics. #4747
* [ENHANCEMENT] Set consistent User-Agent header in outgoing requests. #4891
* [ENHANCEMENT] Azure SD: Error out at load time when authentication parameters are missing. #4907
* [ENHANCEMENT] EC2 SD: Add the machine's private DNS name to the discovery metadata. #4693
* [ENHANCEMENT] EC2 SD: Add the operating system's platform to the discovery metadata. #4663
* [ENHANCEMENT] Kubernetes SD: Add the pod's phase to the discovery metadata. #4824
* [ENHANCEMENT] Kubernetes SD: Log Kubernetes messages. #4931
* [ENHANCEMENT] Promtool: Collect CPU and trace profiles. #4897
* [ENHANCEMENT] Promtool: Support writing output as JSON. #4848
* [ENHANCEMENT] Remote Read: Return available data if remote read fails partially. #4832
* [ENHANCEMENT] Remote Write: Improve queue performance. #4772
* [ENHANCEMENT] Remote Write: Add min_shards parameter to set the minimum number of shards. #4924
* [ENHANCEMENT] TSDB: Improve WAL reading. #4953
* [ENHANCEMENT] TSDB: Memory improvements. #4953
* [ENHANCEMENT] Web: Log stack traces on panic. #4221
* [ENHANCEMENT] Web UI: Add copy to clipboard button for configuration. #4410
* [ENHANCEMENT] Web UI: Support console queries at specific times. #4764
* [ENHANCEMENT] Web UI: group targets by job then instance. #4898 #4806
* [BUGFIX] Deduplicate handler labels for HTTP metrics. #4732
* [BUGFIX] Fix leaked queriers causing shutdowns to hang. #4922
* [BUGFIX] Fix configuration loading panics on nil pointer slice elements. #4942
* [BUGFIX] API: Correctly skip mismatching targets on /api/v1/targets/metadata. #4905
* [BUGFIX] API: Better rounding for incoming query timestamps. #4941
* [BUGFIX] Azure SD: Fix panic. #4867
* [BUGFIX] Console templates: Fix hover when the metric has a null value. #4906
* [BUGFIX] Discovery: Remove all targets when the scrape configuration gets empty. #4819
* [BUGFIX] Marathon SD: Fix leaked connections. #4915
* [BUGFIX] Marathon SD: Use 'hostPort' member of portMapping to construct target endpoints. #4887
* [BUGFIX] PromQL: Fix a goroutine leak in the lexer/parser. #4858
* [BUGFIX] Scrape: Pass through content-type for non-compressed output. #4912
* [BUGFIX] Scrape: Fix deadlock in the scrape's manager. #4894
* [BUGFIX] Scrape: Scrape targets at fixed intervals even after Prometheus restarts. #4926
* [BUGFIX] TSDB: Support restored snapshots including the head properly. #4953
* [BUGFIX] TSDB: Repair WAL when the last record in a segment is torn. #4953
* [BUGFIX] TSDB: Fix unclosed file readers on Windows systems. #4997
* [BUGFIX] Web: Avoid proxy to connect to the local gRPC server. #4572

## 2.5.0 / 2018-11-06

* [CHANGE] Group targets by scrape config instead of job name. #4806 #4526
* [CHANGE] Marathon SD: Various changes to adapt to Marathon 1.5+. #4499
* [CHANGE] Discovery: Split `prometheus_sd_discovered_targets` metric by scrape and notify (Alertmanager SD) as well as by section in the respective configuration. #4753
* [FEATURE] Add OpenMetrics support for scraping (EXPERIMENTAL). #4700
* [FEATURE] Add unit testing for rules. #4350
* [FEATURE] Make maximum number of samples per query configurable via `--query.max-samples` flag. #4513
* [FEATURE] Make maximum number of concurrent remote reads configurable via `--storage.remote.read-concurrent-limit` flag. #4656
* [ENHANCEMENT] Support s390x platform for Linux. #4605
* [ENHANCEMENT] API: Add `prometheus_api_remote_read_queries` metric tracking currently executed or waiting remote read API requests. #4699
* [ENHANCEMENT] Remote Read: Add `prometheus_remote_storage_remote_read_queries` metric tracking currently in-flight remote read queries. #4677
* [ENHANCEMENT] Remote Read: Reduced memory usage. #4655
* [ENHANCEMENT] Discovery: Add `prometheus_sd_discovered_targets`, `prometheus_sd_received_updates_total`, `prometheus_sd_updates_delayed_total`, and `prometheus_sd_updates_total` metrics for discovery subsystem. #4667
* [ENHANCEMENT] Discovery: Improve performance of previously slow updates of changes of targets. #4526
* [ENHANCEMENT] Kubernetes SD: Add extended metrics. #4458
* [ENHANCEMENT] OpenStack SD: Support discovering instances from all projects. #4682
* [ENHANCEMENT] OpenStack SD: Discover all interfaces. #4649
* [ENHANCEMENT] OpenStack SD: Support `tls_config` for the used HTTP client. #4654
* [ENHANCEMENT] Triton SD: Add ability to filter triton_sd targets by pre-defined groups. #4701
* [ENHANCEMENT] Web UI: Avoid browser spell-checking in expression field. #4728
* [ENHANCEMENT] Web UI: Add scrape duration and last evaluation time in targets and rules pages. #4722
* [ENHANCEMENT] Web UI: Improve rule view by wrapping lines. #4702
* [ENHANCEMENT] Rules: Error out at load time for invalid templates, rather than at evaluation time. #4537
* [ENHANCEMENT] TSDB: Add metrics for WAL operations. #4692
* [BUGFIX] Change max/min over_time to handle NaNs properly. #4386
* [BUGFIX] Check label name for `count_values` PromQL function. #4585
* [BUGFIX] Ensure that vectors and matrices do not contain identical label-sets. #4589

## 2.4.3 / 2018-10-04

* [BUGFIX] Fix panic when using custom EC2 API for SD #4672
* [BUGFIX] Fix panic when Zookeeper SD cannot connect to servers #4669
* [BUGFIX] Make the skip_head an optional parameter for snapshot API #4674

## 2.4.2 / 2018-09-21

 The last release didn't have bugfix included due to a vendoring error.

 * [BUGFIX] Handle WAL corruptions properly prometheus/tsdb#389
 * [BUGFIX] Handle WAL migrations correctly on Windows prometheus/tsdb#392

## 2.4.1 / 2018-09-19

* [ENHANCEMENT] New TSDB metrics prometheus/tsdb#375 prometheus/tsdb#363
* [BUGFIX] Render UI correctly for Windows #4616

## 2.4.0 / 2018-09-11

This release includes multiple bugfixes and features. Further, the WAL implementation has been re-written so the storage is not forward compatible. Prometheus 2.3 storage will work on 2.4 but not vice-versa.

* [CHANGE] Reduce remote write default retries #4279
* [CHANGE] Remove /heap endpoint #4460
* [FEATURE] Persist alert 'for' state across restarts #4061
* [FEATURE] Add API providing per target metric metadata #4183
* [FEATURE] Add API providing recording and alerting rules #4318 #4501
* [ENHANCEMENT] Brand new WAL implementation for TSDB. Forwards incompatible with previous WAL.
* [ENHANCEMENT] Show rule evaluation errors in UI #4457
* [ENHANCEMENT] Throttle resends of alerts to Alertmanager #4538
* [ENHANCEMENT] Send EndsAt along with the alert to Alertmanager #4550
* [ENHANCEMENT] Limit the samples returned by remote read endpoint #4532
* [ENHANCEMENT] Limit the data read in through remote read #4239
* [ENHANCEMENT] Coalesce identical SD configurations #3912
* [ENHANCEMENT] `promtool`: Add new commands for debugging and querying #4247 #4308 #4346 #4454
* [ENHANCEMENT] Update console examples for node_exporter v0.16.0 #4208
* [ENHANCEMENT] Optimize PromQL aggregations #4248
* [ENHANCEMENT] Remote read: Add Offset to hints #4226
* [ENHANCEMENT] `consul_sd`: Add support for ServiceMeta field #4280
* [ENHANCEMENT] `ec2_sd`: Maintain order of subnet_id label #4405
* [ENHANCEMENT] `ec2_sd`: Add support for custom endpoint to support EC2 compliant APIs #4333
* [ENHANCEMENT] `ec2_sd`: Add instance_owner label #4514
* [ENHANCEMENT] `azure_sd`: Add support for VMSS discovery and multiple environments #4202 #4569
* [ENHANCEMENT] `gce_sd`: Add instance_id label #4488
* [ENHANCEMENT] Forbid rule-abiding robots from indexing #4266
* [ENHANCEMENT] Log virtual memory limits on startup #4418
* [BUGFIX] Wait for service discovery to stop before exiting #4508
* [BUGFIX] Render SD configs properly #4338
* [BUGFIX] Only add LookbackDelta to vector selectors #4399
* [BUGFIX] `ec2_sd`: Handle panic-ing nil pointer #4469
* [BUGFIX] `consul_sd`: Stop leaking connections #4443
* [BUGFIX] Use templated labels also to identify alerts #4500
* [BUGFIX] Reduce floating point errors in stddev and related functions #4533
* [BUGFIX] Log errors while encoding responses #4359

## 2.3.2 / 2018-07-12

* [BUGFIX] Fix various tsdb bugs #4369
* [BUGFIX] Reorder startup and shutdown to prevent panics. #4321
* [BUGFIX] Exit with non-zero code on error #4296
* [BUGFIX] discovery/kubernetes/ingress: fix scheme discovery #4329
* [BUGFIX] Fix race in zookeeper sd #4355
* [BUGFIX] Better timeout handling in promql #4291 #4300
* [BUGFIX] Propagate errors when selecting series from the tsdb #4136

## 2.3.1 / 2018-06-19

* [BUGFIX] Avoid infinite loop on duplicate NaN values. #4275
* [BUGFIX] Fix nil pointer deference when using various API endpoints #4282
* [BUGFIX] config: set target group source index during unmarshaling #4245
* [BUGFIX] discovery/file: fix logging #4178
* [BUGFIX] kubernetes_sd: fix namespace filtering #4285
* [BUGFIX] web: restore old path prefix behavior #4273
* [BUGFIX] web: remove security headers added in 2.3.0 #4259

## 2.3.0 / 2018-06-05

* [CHANGE] `marathon_sd`: use `auth_token` and `auth_token_file` for token-based authentication instead of `bearer_token` and `bearer_token_file` respectively.
* [CHANGE] Metric names for HTTP server metrics changed
* [FEATURE] Add query commands to promtool
* [FEATURE] Add security headers to HTTP server responses
* [FEATURE] Pass query hints via remote read API
* [FEATURE] Basic auth passwords can now be configured via file across all configuration
* [ENHANCEMENT] Optimize PromQL and API serialization for memory usage and allocations
* [ENHANCEMENT] Limit number of dropped targets in web UI
* [ENHANCEMENT] Consul and EC2 service discovery allow using server-side filtering for performance improvement
* [ENHANCEMENT] Add advanced filtering configuration to EC2 service discovery
* [ENHANCEMENT] `marathon_sd`: adds support for basic and bearer authentication, plus all other common HTTP client options (TLS config, proxy URL, etc.)
* [ENHANCEMENT] Provide machine type metadata and labels in GCE service discovery
* [ENHANCEMENT] Add pod controller kind and name to Kubernetes service discovery data
* [ENHANCEMENT] Move TSDB to flock-based log file that works with Docker containers
* [BUGFIX] Properly propagate storage errors in PromQL
* [BUGFIX] Fix path prefix for web pages
* [BUGFIX] Fix goroutine leak in Consul service discovery
* [BUGFIX] Fix races in scrape manager
* [BUGFIX] Fix OOM for very large k in PromQL topk() queries
* [BUGFIX] Make remote write more resilient to unavailable receivers
* [BUGFIX] Make remote write shutdown cleanly
* [BUGFIX] Don't leak files on errors in TSDB's tombstone cleanup
* [BUGFIX] Unary minus expressions now removes the metric name from results
* [BUGFIX] Fix bug that lead to wrong amount of samples considered for time range expressions

## 2.2.1 / 2018-03-13

* [BUGFIX] Fix data loss in TSDB on compaction
* [BUGFIX] Correctly stop timer in remote-write path
* [BUGFIX] Fix deadlock triggered by loading targets page
* [BUGFIX] Fix incorrect buffering of samples on range selection queries
* [BUGFIX] Handle large index files on windows properly

## 2.2.0 / 2018-03-08

* [CHANGE] Rename file SD mtime metric.
* [CHANGE] Send target update on empty pod IP in Kubernetes SD.
* [FEATURE] Add API endpoint for flags.
* [FEATURE] Add API endpoint for dropped targets.
* [FEATURE] Display annotations on alerts page.
* [FEATURE] Add option to skip head data when taking snapshots.
* [ENHANCEMENT] Federation performance improvement.
* [ENHANCEMENT] Read bearer token file on every scrape.
* [ENHANCEMENT] Improve typeahead on `/graph` page.
* [ENHANCEMENT] Change rule file formatting.
* [ENHANCEMENT] Set consul server default to `localhost:8500`.
* [ENHANCEMENT] Add dropped Alertmanagers to API info endpoint.
* [ENHANCEMENT] Add OS type meta label to Azure SD.
* [ENHANCEMENT] Validate required fields in SD configuration.
* [BUGFIX] Prevent stack overflow on deep recursion in TSDB.
* [BUGFIX] Correctly read offsets in index files that are greater than 4GB.
* [BUGFIX] Fix scraping behavior for empty labels.
* [BUGFIX] Drop metric name for bool modifier.
* [BUGFIX] Fix races in discovery.
* [BUGFIX] Fix Kubernetes endpoints SD for empty subsets.
* [BUGFIX] Throttle updates from SD providers, which caused increased CPU usage and allocations.
* [BUGFIX] Fix TSDB block reload issue.
* [BUGFIX] Fix PromQL printing of empty `without()`.
* [BUGFIX] Don't reset FiredAt for inactive alerts.
* [BUGFIX] Fix erroneous file version changes and repair existing data.

## 2.1.0 / 2018-01-19

* [FEATURE] New Service Discovery UI showing labels before and after relabelling.
* [FEATURE] New Admin APIs added to v1 to delete, snapshot and remove tombstones.
* [ENHANCEMENT] The graph UI autocomplete now includes your previous queries.
* [ENHANCEMENT] Federation is now much faster for large numbers of series.
* [ENHANCEMENT] Added new metrics to measure rule timings.
* [ENHANCEMENT] Rule evaluation times added to the rules UI.
* [ENHANCEMENT] Added metrics to measure modified time of file SD files.
* [ENHANCEMENT] Kubernetes SD now includes POD UID in discovery metadata.
* [ENHANCEMENT] The Query APIs now return optional stats on query execution times.
* [ENHANCEMENT] The index now no longer has the 4GiB size limit and is also smaller.
* [BUGFIX] Remote read `read_recent` option is now false by default.
* [BUGFIX] Pass the right configuration to each Alertmanager (AM) when using multiple AM configs.
* [BUGFIX] Fix not-matchers not selecting series with labels unset.
* [BUGFIX] tsdb: Fix occasional panic in head block.
* [BUGFIX] tsdb: Close files before deletion to fix retention issues on Windows and NFS.
* [BUGFIX] tsdb: Cleanup and do not retry failing compactions.
* [BUGFIX] tsdb: Close WAL while shutting down.


## 2.0.0 / 2017-11-08

This release includes a completely rewritten storage, huge performance
improvements, but also many backwards incompatible changes. For more
information, read the announcement blog post and migration guide.

https://prometheus.io/blog/2017/11/08/announcing-prometheus-2-0/
https://prometheus.io/docs/prometheus/2.0/migration/

* [CHANGE] Completely rewritten storage layer, with WAL. This is not backwards compatible with 1.x storage, and many flags have changed/disappeared.
* [CHANGE] New staleness behavior. Series now marked stale after target scrapes no longer return them, and soon after targets disappear from service discovery.
* [CHANGE] Rules files use YAML syntax now. Conversion tool added to promtool.
* [CHANGE] Removed `count_scalar`, `drop_common_labels` functions and `keep_common` modifier from PromQL.
* [CHANGE] Rewritten exposition format parser with much higher performance. The Protobuf exposition format is no longer supported.
* [CHANGE] Example console templates updated for new storage and metrics names. Examples other than node exporter and Prometheus removed.
* [CHANGE] Admin and lifecycle APIs now disabled by default, can be re-enabled via flags
* [CHANGE] Flags switched to using Kingpin, all flags are now --flagname rather than -flagname.
* [FEATURE/CHANGE] Remote read can be configured to not read data which is available locally. This is enabled by default.
* [FEATURE] Rules can be grouped now. Rules within a rule group are executed sequentially.
* [FEATURE] Added experimental GRPC apis
* [FEATURE] Add timestamp() function to PromQL.
* [ENHANCEMENT] Remove remote read from the query path if no remote storage is configured.
* [ENHANCEMENT] Bump Consul HTTP client timeout to not match the Consul SD watch timeout.
* [ENHANCEMENT] Go-conntrack added to provide HTTP connection metrics.
* [BUGFIX] Fix connection leak in Consul SD.

## 1.8.2 / 2017-11-04

* [BUGFIX] EC2 service discovery: Do not crash if tags are empty.

## 1.8.1 / 2017-10-19

* [BUGFIX] Correctly handle external labels on remote read endpoint

## 1.8.0 / 2017-10-06

* [CHANGE] Rule links link to the _Console_ tab rather than the _Graph_ tab to
  not trigger expensive range queries by default.
* [FEATURE] Ability to act as a remote read endpoint for other Prometheus
  servers.
* [FEATURE] K8s SD: Support discovery of ingresses.
* [FEATURE] Consul SD: Support for node metadata.
* [FEATURE] Openstack SD: Support discovery of hypervisors.
* [FEATURE] Expose current Prometheus config via `/status/config`.
* [FEATURE] Allow to collapse jobs on `/targets` page.
* [FEATURE] Add `/-/healthy` and `/-/ready` endpoints.
* [FEATURE] Add color scheme support to console templates.
* [ENHANCEMENT] Remote storage connections use HTTP keep-alive.
* [ENHANCEMENT] Improved logging about remote storage.
* [ENHANCEMENT] Relaxed URL validation.
* [ENHANCEMENT] Openstack SD: Handle instances without IP.
* [ENHANCEMENT] Make remote storage queue manager configurable.
* [ENHANCEMENT] Validate metrics returned from remote read.
* [ENHANCEMENT] EC2 SD: Set a default region.
* [ENHANCEMENT] Changed help link to `https://prometheus.io/docs`.
* [BUGFIX] Fix floating-point precision issue in `deriv` function.
* [BUGFIX] Fix pprof endpoints when -web.route-prefix or -web.external-url is
  used.
* [BUGFIX] Fix handling of `null` target groups in file-based SD.
* [BUGFIX] Set the sample timestamp in date-related PromQL functions.
* [BUGFIX] Apply path prefix to redirect from deprecated graph URL.
* [BUGFIX] Fixed tests on MS Windows.
* [BUGFIX] Check for invalid UTF-8 in label values after relabeling.

## 1.7.2 / 2017-09-26

* [BUGFIX] Correctly remove all targets from DNS service discovery if the
  corresponding DNS query succeeds and returns an empty result.
* [BUGFIX] Correctly parse resolution input in expression browser.
* [BUGFIX] Consistently use UTC in the date picker of the expression browser.
* [BUGFIX] Correctly handle multiple ports in Marathon service discovery.
* [BUGFIX] Fix HTML escaping so that HTML templates compile with Go1.9.
* [BUGFIX] Prevent number of remote write shards from going negative.
* [BUGFIX] In the graphs created by the expression browser, render very large
  and small numbers in a readable way.
* [BUGFIX] Fix a rarely occurring iterator issue in varbit encoded chunks.

## 1.7.1 / 2017-06-12

* [BUGFIX] Fix double prefix redirect.

## 1.7.0 / 2017-06-06

* [CHANGE] Compress remote storage requests and responses with unframed/raw snappy.
* [CHANGE] Properly ellide secrets in config.
* [FEATURE] Add OpenStack service discovery.
* [FEATURE] Add ability to limit Kubernetes service discovery to certain namespaces.
* [FEATURE] Add metric for discovered number of Alertmanagers.
* [ENHANCEMENT] Print system information (uname) on start up.
* [ENHANCEMENT] Show gaps in graphs on expression browser.
* [ENHANCEMENT] Promtool linter checks counter naming and more reserved labels.
* [BUGFIX] Fix broken Mesos discovery.
* [BUGFIX] Fix redirect when external URL is set.
* [BUGFIX] Fix mutation of active alert elements by notifier.
* [BUGFIX] Fix HTTP error handling for remote write.
* [BUGFIX] Fix builds for Solaris/Illumos.
* [BUGFIX] Fix overflow checking in global config.
* [BUGFIX] Fix log level reporting issue.
* [BUGFIX] Fix ZooKeeper serverset discovery can become out-of-sync.

## 1.6.3 / 2017-05-18

* [BUGFIX] Fix disappearing Alertmanager targets in Alertmanager discovery.
* [BUGFIX] Fix panic with remote_write on ARMv7.
* [BUGFIX] Fix stacked graphs to adapt min/max values.

## 1.6.2 / 2017-05-11

* [BUGFIX] Fix potential memory leak in Kubernetes service discovery

## 1.6.1 / 2017-04-19

* [BUGFIX] Don't panic if storage has no FPs even after initial wait

## 1.6.0 / 2017-04-14

* [CHANGE] Replaced the remote write implementations for various backends by a
  generic write interface with example adapter implementation for various
  backends. Note that both the previous and the current remote write
  implementations are **experimental**.
* [FEATURE] New flag `-storage.local.target-heap-size` to tell Prometheus about
  the desired heap size. This deprecates the flags
  `-storage.local.memory-chunks` and `-storage.local.max-chunks-to-persist`,
  which are kept for backward compatibility.
* [FEATURE] Add `check-metrics` to `promtool` to lint metric names.
* [FEATURE] Add Joyent Triton discovery.
* [FEATURE] `X-Prometheus-Scrape-Timeout-Seconds` header in HTTP scrape
  requests.
* [FEATURE] Remote read interface, including example for InfluxDB. **Experimental.**
* [FEATURE] Enable Consul SD to connect via TLS.
* [FEATURE] Marathon SD supports multiple ports.
* [FEATURE] Marathon SD supports bearer token for authentication.
* [FEATURE] Custom timeout for queries.
* [FEATURE] Expose `buildQueryUrl` in `graph.js`.
* [FEATURE] Add `rickshawGraph` property to the graph object in console
  templates.
* [FEATURE] New metrics exported by Prometheus itself:
  * Summary `prometheus_engine_query_duration_seconds`
  * Counter `prometheus_evaluator_iterations_missed_total`
  * Counter `prometheus_evaluator_iterations_total`
  * Gauge `prometheus_local_storage_open_head_chunks`
  * Gauge `prometheus_local_storage_target_heap_size`
* [ENHANCEMENT] Reduce shut-down time by interrupting an ongoing checkpoint
  before starting the final checkpoint.
* [ENHANCEMENT] Auto-tweak times between checkpoints to limit time spent in
  checkpointing to 50%.
* [ENHANCEMENT] Improved crash recovery deals better with certain index
  corruptions.
* [ENHANCEMENT] Graphing deals better with constant time series.
* [ENHANCEMENT] Retry remote writes on recoverable errors.
* [ENHANCEMENT] Evict unused chunk descriptors during crash recovery to limit
  memory usage.
* [ENHANCEMENT] Smoother disk usage during series maintenance.
* [ENHANCEMENT] Targets on targets page sorted by instance within a job.
* [ENHANCEMENT] Sort labels in federation.
* [ENHANCEMENT] Set `GOGC=40` by default, which results in much better memory
  utilization at the price of slightly higher CPU usage. If `GOGC` is set by
  the user, it is still honored as usual.
* [ENHANCEMENT] Close head chunks after being idle for the duration of the
  configured staleness delta. This helps to persist and evict head chunk of
  stale series more quickly.
* [ENHANCEMENT] Stricter checking of relabel config.
* [ENHANCEMENT] Cache busters for static web content.
* [ENHANCEMENT] Send Prometheus-specific user-agent header during scrapes.
* [ENHANCEMENT] Improved performance of series retention cut-off.
* [ENHANCEMENT] Mitigate impact of non-atomic sample ingestion on
  `histogram_quantile` by enforcing buckets to be monotonic.
* [ENHANCEMENT] Released binaries built with Go 1.8.1.
* [BUGFIX] Send `instance=""` with federation if `instance` not set.
* [BUGFIX] Update to new `client_golang` to get rid of unwanted quantile
  metrics in summaries.
* [BUGFIX] Introduce several additional guards against data corruption.
* [BUGFIX] Mark storage dirty and increment
  `prometheus_local_storage_persist_errors_total` on all relevant errors.
* [BUGFIX] Propagate storage errors as 500 in the HTTP API.
* [BUGFIX] Fix int64 overflow in timestamps in the HTTP API.
* [BUGFIX] Fix deadlock in Zookeeper SD.
* [BUGFIX] Fix fuzzy search problems in the web-UI auto-completion.

## 1.5.3 / 2017-05-11

* [BUGFIX] Fix potential memory leak in Kubernetes service discovery

## 1.5.2 / 2017-02-10

* [BUGFIX] Fix series corruption in a special case of series maintenance where
  the minimum series-file-shrink-ratio kicks in.
* [BUGFIX] Fix two panic conditions both related to processing a series
  scheduled to be quarantined.
* [ENHANCEMENT] Binaries built with Go1.7.5.

## 1.5.1 / 2017-02-07

* [BUGFIX] Don't lose fully persisted memory series during checkpointing.
* [BUGFIX] Fix intermittently failing relabeling.
* [BUGFIX] Make `-storage.local.series-file-shrink-ratio` work.
* [BUGFIX] Remove race condition from TestLoop.

## 1.5.0 / 2017-01-23

* [CHANGE] Use lexicographic order to sort alerts by name.
* [FEATURE] Add Joyent Triton discovery.
* [FEATURE] Add scrape targets and alertmanager targets API.
* [FEATURE] Add various persistence related metrics.
* [FEATURE] Add various query engine related metrics.
* [FEATURE] Add ability to limit scrape samples, and related metrics.
* [FEATURE] Add labeldrop and labelkeep relabelling actions.
* [FEATURE] Display current working directory on status-page.
* [ENHANCEMENT] Strictly use ServiceAccount for in cluster configuration on Kubernetes.
* [ENHANCEMENT] Various performance and memory-management improvements.
* [BUGFIX] Fix basic auth for alertmanagers configured via flag.
* [BUGFIX] Don't panic on decoding corrupt data.
* [BUGFIX] Ignore dotfiles in data directory.
* [BUGFIX] Abort on intermediate federation errors.

## 1.4.1 / 2016-11-28

* [BUGFIX] Fix Consul service discovery

## 1.4.0 / 2016-11-25

* [FEATURE] Allow configuring Alertmanagers via service discovery
* [FEATURE] Display used Alertmanagers on runtime page in the UI
* [FEATURE] Support profiles in AWS EC2 service discovery configuration
* [ENHANCEMENT] Remove duplicated logging of Kubernetes client errors
* [ENHANCEMENT] Add metrics about Kubernetes service discovery
* [BUGFIX] Update alert annotations on re-evaluation
* [BUGFIX] Fix export of group modifier in PromQL queries
* [BUGFIX] Remove potential deadlocks in several service discovery implementations
* [BUGFIX] Use proper float64 modulo in PromQL `%` binary operations
* [BUGFIX] Fix crash bug in Kubernetes service discovery

## 1.3.1 / 2016-11-04

This bug-fix release pulls in the fixes from the 1.2.3 release.

* [BUGFIX] Correctly handle empty Regex entry in relabel config.
* [BUGFIX] MOD (`%`) operator doesn't panic with small floating point numbers.
* [BUGFIX] Updated miekg/dns vendoring to pick up upstream bug fixes.
* [ENHANCEMENT] Improved DNS error reporting.

## 1.2.3 / 2016-11-04

Note that this release is chronologically after 1.3.0.

* [BUGFIX] Correctly handle end time before start time in range queries.
* [BUGFIX] Error on negative `-storage.staleness-delta`
* [BUGFIX] Correctly handle empty Regex entry in relabel config.
* [BUGFIX] MOD (`%`) operator doesn't panic with small floating point numbers.
* [BUGFIX] Updated miekg/dns vendoring to pick up upstream bug fixes.
* [ENHANCEMENT] Improved DNS error reporting.

## 1.3.0 / 2016-11-01

This is a breaking change to the Kubernetes service discovery.

* [CHANGE] Rework Kubernetes SD.
* [FEATURE] Add support for interpolating `target_label`.
* [FEATURE] Add GCE metadata as Prometheus meta labels.
* [ENHANCEMENT] Add EC2 SD metrics.
* [ENHANCEMENT] Add Azure SD metrics.
* [ENHANCEMENT] Add fuzzy search to `/graph` textarea.
* [ENHANCEMENT] Always show instance labels on target page.
* [BUGFIX] Validate query end time is not before start time.
* [BUGFIX] Error on negative `-storage.staleness-delta`

## 1.2.2 / 2016-10-30

* [BUGFIX] Correctly handle on() in alerts.
* [BUGFIX] UI: Deal properly with aborted requests.
* [BUGFIX] UI: Decode URL query parameters properly.
* [BUGFIX] Storage: Deal better with data corruption (non-monotonic timestamps).
* [BUGFIX] Remote storage: Re-add accidentally removed timeout flag.
* [BUGFIX] Updated a number of vendored packages to pick up upstream bug fixes.

## 1.2.1 / 2016-10-10

* [BUGFIX] Count chunk evictions properly so that the server doesn't
  assume it runs out of memory and subsequently throttles ingestion.
* [BUGFIX] Use Go1.7.1 for prebuilt binaries to fix issues on MacOS Sierra.

## 1.2.0 / 2016-10-07

* [FEATURE] Cleaner encoding of query parameters in `/graph` URLs.
* [FEATURE] PromQL: Add `minute()` function.
* [FEATURE] Add GCE service discovery.
* [FEATURE] Allow any valid UTF-8 string as job name.
* [FEATURE] Allow disabling local storage.
* [FEATURE] EC2 service discovery: Expose `ec2_instance_state`.
* [ENHANCEMENT] Various performance improvements in local storage.
* [BUGFIX] Zookeeper service discovery: Remove deleted nodes.
* [BUGFIX] Zookeeper service discovery: Resync state after Zookeeper failure.
* [BUGFIX] Remove JSON from HTTP Accept header.
* [BUGFIX] Fix flag validation of Alertmanager URL.
* [BUGFIX] Fix race condition on shutdown.
* [BUGFIX] Do not fail Consul discovery on Prometheus startup when Consul
  is down.
* [BUGFIX] Handle NaN in `changes()` correctly.
* [CHANGE] **Experimental** remote write path: Remove use of gRPC.
* [CHANGE] **Experimental** remote write path: Configuration via config file
  rather than command line flags.
* [FEATURE] **Experimental** remote write path: Add HTTP basic auth and TLS.
* [FEATURE] **Experimental** remote write path: Support for relabelling.

## 1.1.3 / 2016-09-16

* [ENHANCEMENT] Use golang-builder base image for tests in CircleCI.
* [ENHANCEMENT] Added unit tests for federation.
* [BUGFIX] Correctly de-dup metric families in federation output.

## 1.1.2 / 2016-09-08

* [BUGFIX] Allow label names that coincide with keywords.

## 1.1.1 / 2016-09-07

* [BUGFIX] Fix IPv6 escaping in service discovery integrations
* [BUGFIX] Fix default scrape port assignment for IPv6

## 1.1.0 / 2016-09-03

* [FEATURE] Add `quantile` and `quantile_over_time`.
* [FEATURE] Add `stddev_over_time` and `stdvar_over_time`.
* [FEATURE] Add various time and date functions.
* [FEATURE] Added `toUpper` and `toLower` formatting to templates.
* [FEATURE] Allow relabeling of alerts.
* [FEATURE] Allow URLs in targets defined via a JSON file.
* [FEATURE] Add idelta function.
* [FEATURE] 'Remove graph' button on the /graph page.
* [FEATURE] Kubernetes SD: Add node name and host IP to pod discovery.
* [FEATURE] New remote storage write path. EXPERIMENTAL!
* [ENHANCEMENT] Improve time-series index lookups.
* [ENHANCEMENT] Forbid invalid relabel configurations.
* [ENHANCEMENT] Improved various tests.
* [ENHANCEMENT] Add crash recovery metric 'started_dirty'.
* [ENHANCEMENT] Fix (and simplify) populating series iterators.
* [ENHANCEMENT] Add job link on target page.
* [ENHANCEMENT] Message on empty Alerts page.
* [ENHANCEMENT] Various internal code refactorings and clean-ups.
* [ENHANCEMENT] Various improvements in the build system.
* [BUGFIX] Catch errors when unmarshaling delta/doubleDelta encoded chunks.
* [BUGFIX] Fix data race in lexer and lexer test.
* [BUGFIX] Trim stray whitespace from bearer token file.
* [BUGFIX] Avoid divide-by-zero panic on query_range?step=0.
* [BUGFIX] Detect invalid rule files at startup.
* [BUGFIX] Fix counter reset treatment in PromQL.
* [BUGFIX] Fix rule HTML escaping issues.
* [BUGFIX] Remove internal labels from alerts sent to AM.

## 1.0.2 / 2016-08-24

* [BUGFIX] Clean up old targets after config reload.

## 1.0.1 / 2016-07-21

* [BUGFIX] Exit with error on non-flag command-line arguments.
* [BUGFIX] Update example console templates to new HTTP API.
* [BUGFIX] Re-add logging flags.

## 1.0.0 / 2016-07-18

* [CHANGE] Remove deprecated query language keywords
* [CHANGE] Change Kubernetes SD to require specifying Kubernetes role
* [CHANGE] Use service address in Consul SD if available
* [CHANGE] Standardize all Prometheus internal metrics to second units
* [CHANGE] Remove unversioned legacy HTTP API
* [CHANGE] Remove legacy ingestion of JSON metric format
* [CHANGE] Remove deprecated `target_groups` configuration
* [FEATURE] Add binary power operation to PromQL
* [FEATURE] Add `count_values` aggregator
* [FEATURE] Add `-web.route-prefix` flag
* [FEATURE] Allow `on()`, `by()`, `without()` in PromQL with empty label sets
* [ENHANCEMENT] Make `topk/bottomk` query functions aggregators
* [BUGFIX] Fix annotations in alert rule printing
* [BUGFIX] Expand alert templating at evaluation time
* [BUGFIX] Fix edge case handling in crash recovery
* [BUGFIX] Hide testing package flags from help output

## 0.20.0 / 2016-06-15

This release contains multiple breaking changes to the configuration schema.

* [FEATURE] Allow configuring multiple Alertmanagers
* [FEATURE] Add server name to TLS configuration
* [FEATURE] Add labels for all node addresses and discover node port if available in Kubernetes SD
* [ENHANCEMENT] More meaningful configuration errors
* [ENHANCEMENT] Round scraping timestamps to milliseconds in web UI
* [ENHANCEMENT] Make number of storage fingerprint locks configurable
* [BUGFIX] Fix date parsing in console template graphs
* [BUGFIX] Fix static console files in Docker images
* [BUGFIX] Fix console JS XHR requests for IE11
* [BUGFIX] Add missing path prefix in new status page
* [CHANGE] Rename `target_groups` to `static_configs` in config files
* [CHANGE] Rename `names` to `files` in file SD configuration
* [CHANGE] Remove kubelet port config option in Kubernetes SD configuration

## 0.19.3 / 2016-06-14

* [BUGFIX] Handle Marathon apps with zero ports
* [BUGFIX] Fix startup panic in retrieval layer

## 0.19.2 / 2016-05-29

* [BUGFIX] Correctly handle `GROUP_LEFT` and `GROUP_RIGHT` without labels in
  string representation of expressions and in rules.
* [BUGFIX] Use `-web.external-url` for new status endpoints.

## 0.19.1 / 2016-05-25

* [BUGFIX] Handle service discovery panic affecting Kubernetes SD
* [BUGFIX] Fix web UI display issue in some browsers

## 0.19.0 / 2016-05-24

This version contains a breaking change to the query language. Please read
the documentation on the grouping behavior of vector matching:

https://prometheus.io/docs/querying/operators/#vector-matching

* [FEATURE] Add experimental Microsoft Azure service discovery
* [FEATURE] Add `ignoring` modifier for binary operations
* [FEATURE] Add pod discovery to Kubernetes service discovery
* [CHANGE] Vector matching takes grouping labels from one-side
* [ENHANCEMENT] Support time range on /api/v1/series endpoint
* [ENHANCEMENT] Partition status page into individual pages
* [BUGFIX] Fix issue of hanging target scrapes

## 0.18.0 / 2016-04-18

* [BUGFIX] Fix operator precedence in PromQL
* [BUGFIX] Never drop still open head chunk
* [BUGFIX] Fix missing 'keep_common' when printing AST node
* [CHANGE/BUGFIX] Target identity considers path and parameters additionally to host and port
* [CHANGE] Rename metric `prometheus_local_storage_invalid_preload_requests_total` to `prometheus_local_storage_non_existent_series_matches_total`
* [CHANGE] Support for old alerting rule syntax dropped
* [FEATURE] Deduplicate targets within the same scrape job
* [FEATURE] Add varbit chunk encoding (higher compression, more CPU usage – disabled by default)
* [FEATURE] Add `holt_winters` query function
* [FEATURE] Add relative complement `unless` operator to PromQL
* [ENHANCEMENT] Quarantine series file if data corruption is encountered (instead of crashing)
* [ENHANCEMENT] Validate Alertmanager URL
* [ENHANCEMENT] Use UTC for build timestamp
* [ENHANCEMENT] Improve index query performance (especially for active time series)
* [ENHANCEMENT] Instrument configuration reload duration
* [ENHANCEMENT] Instrument retrieval layer
* [ENHANCEMENT] Add Go version to `prometheus_build_info` metric

## 0.17.0 / 2016-03-02

This version no longer works with Alertmanager 0.0.4 and earlier!
The alerting rule syntax has changed as well but the old syntax is supported
up until version 0.18.

All regular expressions in PromQL are anchored now, matching the behavior of
regular expressions in config files.

* [CHANGE] Integrate with Alertmanager 0.1.0 and higher
* [CHANGE] Degraded storage mode renamed to rushed mode
* [CHANGE] New alerting rule syntax
* [CHANGE] Add label validation on ingestion
* [CHANGE] Regular expression matchers in PromQL are anchored
* [FEATURE] Add `without` aggregation modifier
* [FEATURE] Send alert resolved notifications to Alertmanager
* [FEATURE] Allow millisecond precision in configuration file
* [FEATURE] Support AirBnB's Smartstack Nerve for service discovery
* [ENHANCEMENT] Storage switches less often between regular and rushed mode.
* [ENHANCEMENT] Storage switches into rushed mode if there are too many memory chunks.
* [ENHANCEMENT] Added more storage instrumentation
* [ENHANCEMENT] Improved instrumentation of notification handler
* [BUGFIX] Do not count head chunks as chunks waiting for persistence
* [BUGFIX] Handle OPTIONS HTTP requests to the API correctly
* [BUGFIX] Parsing of ranges in PromQL fixed
* [BUGFIX] Correctly validate URL flag parameters
* [BUGFIX] Log argument parse errors
* [BUGFIX] Properly handle creation of target with bad TLS config
* [BUGFIX] Fix of checkpoint timing issue

## 0.16.2 / 2016-01-18

* [FEATURE] Multiple authentication options for EC2 discovery added
* [FEATURE] Several meta labels for EC2 discovery added
* [FEATURE] Allow full URLs in static target groups (used e.g. by the `blackbox_exporter`)
* [FEATURE] Add Graphite remote-storage integration
* [FEATURE] Create separate Kubernetes targets for services and their endpoints
* [FEATURE] Add `clamp_{min,max}` functions to PromQL
* [FEATURE] Omitted time parameter in API query defaults to now
* [ENHANCEMENT] Less frequent time series file truncation
* [ENHANCEMENT] Instrument number of  manually deleted time series
* [ENHANCEMENT] Ignore lost+found directory during storage version detection
* [CHANGE] Kubernetes `masters` renamed to `api_servers`
* [CHANGE] "Healthy" and "unhealthy" targets are now called "up" and "down" in the web UI
* [CHANGE] Remove undocumented 2nd argument of the `delta` function.
  (This is a BREAKING CHANGE for users of the undocumented 2nd argument.)
* [BUGFIX] Return proper HTTP status codes on API errors
* [BUGFIX] Fix Kubernetes authentication configuration
* [BUGFIX] Fix stripped OFFSET from in rule evaluation and display
* [BUGFIX] Do not crash on failing Consul SD initialization
* [BUGFIX] Revert changes to metric auto-completion
* [BUGFIX] Add config overflow validation for TLS configuration
* [BUGFIX] Skip already watched Zookeeper nodes in serverset SD
* [BUGFIX] Don't federate stale samples
* [BUGFIX] Move NaN to end of result for `topk/bottomk/sort/sort_desc/min/max`
* [BUGFIX] Limit extrapolation of `delta/rate/increase`
* [BUGFIX] Fix unhandled error in rule evaluation

Some changes to the Kubernetes service discovery were integration since
it was released as a beta feature.

## 0.16.1 / 2015-10-16

* [FEATURE] Add `irate()` function.
* [ENHANCEMENT] Improved auto-completion in expression browser.
* [CHANGE] Kubernetes SD moves node label to instance label.
* [BUGFIX] Escape regexes in console templates.

## 0.16.0 / 2015-10-09

BREAKING CHANGES:

* Release tarballs now contain the built binaries in a nested directory.
* The `hash_mod` relabeling action now uses MD5 hashes instead of FNV hashes to
  achieve a better distribution.
* The DNS-SD meta label `__meta_dns_srv_name` was renamed to `__meta_dns_name`
  to reflect support for DNS record types other than `SRV`.
* The default full refresh interval for the file-based service discovery has been
  increased from 30 seconds to 5 minutes.
* In relabeling, parts of a source label that weren't matched by
  the specified regular expression are no longer included in the replacement
  output.
* Queries no longer interpolate between two data points. Instead, the resulting
  value will always be the latest value before the evaluation query timestamp.
* Regular expressions supplied via the configuration are now anchored to match
  full strings instead of substrings.
* Global labels are not appended upon storing time series anymore. Instead,
  they are only appended when communicating with external systems
  (Alertmanager, remote storages, federation). They have thus also been renamed
  from `global.labels` to `global.external_labels`.
* The names and units of metrics related to remote storage sample appends have
  been changed.
* The experimental support for writing to InfluxDB has been updated to work
  with InfluxDB 0.9.x. 0.8.x versions of InfluxDB are not supported anymore.
* Escape sequences in double- and single-quoted string literals in rules or query
  expressions are now interpreted like escape sequences in Go string literals
  (https://golang.org/ref/spec#String_literals).

Future breaking changes / deprecated features:

* The `delta()` function had an undocumented optional second boolean argument
  to make it behave like `increase()`. This second argument will be removed in
  the future. Migrate any occurrences of `delta(x, 1)` to use `increase(x)`
  instead.
* Support for filter operators between two scalar values (like `2 > 1`) will be
  removed in the future. These will require a `bool` modifier on the operator,
  e.g.  `2 > bool 1`.

All changes:

* [CHANGE] Renamed `global.labels` to `global.external_labels`.
* [CHANGE] Vendoring is now done via govendor instead of godep.
* [CHANGE] Change web UI root page to show the graphing interface instead of
  the server status page.
* [CHANGE] Append global labels only when communicating with external systems
  instead of storing them locally.
* [CHANGE] Change all regexes in the configuration to do full-string matches
  instead of substring matches.
* [CHANGE] Remove interpolation of vector values in queries.
* [CHANGE] For alert `SUMMARY`/`DESCRIPTION` template fields, cast the alert
  value to `float64` to work with common templating functions.
* [CHANGE] In relabeling, don't include unmatched source label parts in the
  replacement.
* [CHANGE] Change default full refresh interval for the file-based service
  discovery from 30 seconds to 5 minutes.
* [CHANGE] Rename the DNS-SD meta label `__meta_dns_srv_name` to
  `__meta_dns_name` to reflect support for other record types than `SRV`.
* [CHANGE] Release tarballs now contain the binaries in a nested directory.
* [CHANGE] Update InfluxDB write support to work with InfluxDB 0.9.x.
* [FEATURE] Support full "Go-style" escape sequences in strings and add raw
  string literals.
* [FEATURE] Add EC2 service discovery support.
* [FEATURE] Allow configuring TLS options in scrape configurations.
* [FEATURE] Add instrumentation around configuration reloads.
* [FEATURE] Add `bool` modifier to comparison operators to enable boolean
  (`0`/`1`) output instead of filtering.
* [FEATURE] In Zookeeper serverset discovery, provide `__meta_serverset_shard`
  label with the serverset shard number.
* [FEATURE] Provide `__meta_consul_service_id` meta label in Consul service
  discovery.
* [FEATURE] Allow scalar expressions in recording rules to enable use cases
  such as building constant metrics.
* [FEATURE] Add `label_replace()` and `vector()` query language functions.
* [FEATURE] In Consul service discovery, fill in the `__meta_consul_dc`
  datacenter label from the Consul agent when it's not set in the Consul SD
  config.
* [FEATURE] Scrape all services upon empty services list in Consul service
  discovery.
* [FEATURE] Add `labelmap` relabeling action to map a set of input labels to a
  set of output labels using regular expressions.
* [FEATURE] Introduce `__tmp` as a relabeling label prefix that is guaranteed
  to not be used by Prometheus internally.
* [FEATURE] Kubernetes-based service discovery.
* [FEATURE] Marathon-based service discovery.
* [FEATURE] Support multiple series names in console graphs JavaScript library.
* [FEATURE] Allow reloading configuration via web handler at `/-/reload`.
* [FEATURE] Updates to promtool to reflect new Prometheus configuration
  features.
* [FEATURE] Add `proxy_url` parameter to scrape configurations to enable use of
  proxy servers.
* [FEATURE] Add console templates for Prometheus itself.
* [FEATURE] Allow relabeling the protocol scheme of targets.
* [FEATURE] Add `predict_linear()` query language function.
* [FEATURE] Support for authentication using bearer tokens, client certs, and
  CA certs.
* [FEATURE] Implement unary expressions for vector types (`-foo`, `+foo`).
* [FEATURE] Add console templates for the SNMP exporter.
* [FEATURE] Make it possible to relabel target scrape query parameters.
* [FEATURE] Add support for `A` and `AAAA` records in DNS service discovery.
* [ENHANCEMENT] Fix several flaky tests.
* [ENHANCEMENT] Switch to common routing package.
* [ENHANCEMENT] Use more resilient metric decoder.
* [ENHANCEMENT] Update vendored dependencies.
* [ENHANCEMENT] Add compression to more HTTP handlers.
* [ENHANCEMENT] Make -web.external-url flag help string more verbose.
* [ENHANCEMENT] Improve metrics around remote storage queues.
* [ENHANCEMENT] Use Go 1.5.1 instead of Go 1.4.2 in builds.
* [ENHANCEMENT] Update the architecture diagram in the `README.md`.
* [ENHANCEMENT] Time out sample appends in retrieval layer if the storage is
  backlogging.
* [ENHANCEMENT] Make `hash_mod` relabeling action use MD5 instead of FNV to
  enable better hash distribution.
* [ENHANCEMENT] Better tracking of targets between same service discovery
  mechanisms in one scrape configuration.
* [ENHANCEMENT] Handle parser and query evaluation runtime panics more
  gracefully.
* [ENHANCEMENT] Add IDs to H2 tags on status page to allow anchored linking.
* [BUGFIX] Fix watching multiple paths with Zookeeper serverset discovery.
* [BUGFIX] Fix high CPU usage on configuration reload.
* [BUGFIX] Fix disappearing `__params` on configuration reload.
* [BUGFIX] Make `labelmap` action available through configuration.
* [BUGFIX] Fix direct access of protobuf fields.
* [BUGFIX] Fix panic on Consul request error.
* [BUGFIX] Redirect of graph endpoint for prefixed setups.
* [BUGFIX] Fix series file deletion behavior when purging archived series.
* [BUGFIX] Fix error checking and logging around checkpointing.
* [BUGFIX] Fix map initialization in target manager.
* [BUGFIX] Fix draining of file watcher events in file-based service discovery.
* [BUGFIX] Add `POST` handler for `/debug` endpoints to fix CPU profiling.
* [BUGFIX] Fix several flaky tests.
* [BUGFIX] Fix busylooping in case a scrape configuration has no target
  providers defined.
* [BUGFIX] Fix exit behavior of static target provider.
* [BUGFIX] Fix configuration reloading loop upon shutdown.
* [BUGFIX] Add missing check for nil expression in expression parser.
* [BUGFIX] Fix error handling bug in test code.
* [BUGFIX] Fix Consul port meta label.
* [BUGFIX] Fix lexer bug that treated non-Latin Unicode digits as digits.
* [CLEANUP] Remove obsolete federation example from console templates.
* [CLEANUP] Remove duplicated Bootstrap JS inclusion on graph page.
* [CLEANUP] Switch to common log package.
* [CLEANUP] Update build environment scripts and Makefiles to work better with
  native Go build mechanisms and new Go 1.5 experimental vendoring support.
* [CLEANUP] Remove logged notice about 0.14.x configuration file format change.
* [CLEANUP] Move scrape-time metric label modification into SampleAppenders.
* [CLEANUP] Switch from `github.com/client_golang/model` to
  `github.com/common/model` and related type cleanups.
* [CLEANUP] Switch from `github.com/client_golang/extraction` to
  `github.com/common/expfmt` and related type cleanups.
* [CLEANUP] Exit Prometheus when the web server encounters a startup error.
* [CLEANUP] Remove non-functional alert-silencing links on alerting page.
* [CLEANUP] General cleanups to comments and code, derived from `golint`,
  `go vet`, or otherwise.
* [CLEANUP] When entering crash recovery, tell users how to cleanly shut down
  Prometheus.
* [CLEANUP] Remove internal support for multi-statement queries in query engine.
* [CLEANUP] Update AUTHORS.md.
* [CLEANUP] Don't warn/increment metric upon encountering equal timestamps for
  the same series upon append.
* [CLEANUP] Resolve relative paths during configuration loading.

## 0.15.1 / 2015-07-27
* [BUGFIX] Fix vector matching behavior when there is a mix of equality and
  non-equality matchers in a vector selector and one matcher matches no series.
* [ENHANCEMENT] Allow overriding `GOARCH` and `GOOS` in Makefile.INCLUDE.
* [ENHANCEMENT] Update vendored dependencies.

## 0.15.0 / 2015-07-21

BREAKING CHANGES:

* Relative paths for rule files are now evaluated relative to the config file.
* External reachability flags (`-web.*`) consolidated.
* The default storage directory has been changed from `/tmp/metrics`
  to `data` in the local directory.
* The `rule_checker` tool has been replaced by `promtool` with
  different flags and more functionality.
* Empty labels are now removed upon ingestion into the
  storage. Matching empty labels is now equivalent to matching unset
  labels (`mymetric{label=""}` now matches series that don't have
  `label` set at all).
* The special `__meta_consul_tags` label in Consul service discovery
  now starts and ends with tag separators to enable easier regex
  matching.
* The default scrape interval has been changed back from 1 minute to
  10 seconds.

All changes:

* [CHANGE] Change default storage directory to `data` in the current
  working directory.
* [CHANGE] Consolidate external reachability flags (`-web.*`)into one.
* [CHANGE] Deprecate `keeping_extra` modifier keyword, rename it to
  `keep_common`.
* [CHANGE] Improve label matching performance and treat unset labels
  like empty labels in label matchers.
* [CHANGE] Remove `rule_checker` tool and add generic `promtool` CLI
  tool which allows checking rules and configuration files.
* [CHANGE] Resolve rule files relative to config file.
* [CHANGE] Restore default ScrapeInterval of 1 minute instead of 10 seconds.
* [CHANGE] Surround `__meta_consul_tags` value with tag separators.
* [CHANGE] Update node disk console for new filesystem labels.
* [FEATURE] Add Consul's `ServiceAddress`, `Address`, and `ServicePort` as
  meta labels to enable setting a custom scrape address if needed.
* [FEATURE] Add `hashmod` relabel action to allow for horizontal
  sharding of Prometheus servers.
* [FEATURE] Add `honor_labels` scrape configuration option to not
  overwrite any labels exposed by the target.
* [FEATURE] Add basic federation support on `/federate`.
* [FEATURE] Add optional `RUNBOOK` field to alert statements.
* [FEATURE] Add pre-relabel target labels to status page.
* [FEATURE] Add version information endpoint under `/version`.
* [FEATURE] Added initial stable API version 1 under `/api/v1`,
  including ability to delete series and query more metadata.
* [FEATURE] Allow configuring query parameters when scraping metrics endpoints.
* [FEATURE] Allow deleting time series via the new v1 API.
* [FEATURE] Allow individual ingested metrics to be relabeled.
* [FEATURE] Allow loading rule files from an entire directory.
* [FEATURE] Allow scalar expressions in range queries, improve error messages.
* [FEATURE] Support Zookeeper Serversets as a service discovery mechanism.
* [ENHANCEMENT] Add circleci yaml for Dockerfile test build.
* [ENHANCEMENT] Always show selected graph range, regardless of available data.
* [ENHANCEMENT] Change expression input field to multi-line textarea.
* [ENHANCEMENT] Enforce strict monotonicity of time stamps within a series.
* [ENHANCEMENT] Export build information as metric.
* [ENHANCEMENT] Improve UI of `/alerts` page.
* [ENHANCEMENT] Improve display of target labels on status page.
* [ENHANCEMENT] Improve initialization and routing functionality of web service.
* [ENHANCEMENT] Improve target URL handling and display.
* [ENHANCEMENT] New dockerfile using alpine-glibc base image and make.
* [ENHANCEMENT] Other minor fixes.
* [ENHANCEMENT] Preserve alert state across reloads.
* [ENHANCEMENT] Prettify flag help output even more.
* [ENHANCEMENT] README.md updates.
* [ENHANCEMENT] Raise error on unknown config parameters.
* [ENHANCEMENT] Refine v1 HTTP API output.
* [ENHANCEMENT] Show original configuration file contents on status
  page instead of serialized YAML.
* [ENHANCEMENT] Start HUP signal handler earlier to not exit upon HUP
  during startup.
* [ENHANCEMENT] Updated vendored dependencies.
* [BUGFIX] Do not panic in `StringToDuration()` on wrong duration unit.
* [BUGFIX] Exit on invalid rule files on startup.
* [BUGFIX] Fix a regression in the `.Path` console template variable.
* [BUGFIX] Fix chunk descriptor loading.
* [BUGFIX] Fix consoles "Prometheus" link to point to /
* [BUGFIX] Fix empty configuration file cases
* [BUGFIX] Fix float to int conversions in chunk encoding, which were
  broken for some architectures.
* [BUGFIX] Fix overflow detection for serverset config.
* [BUGFIX] Fix race conditions in retrieval layer.
* [BUGFIX] Fix shutdown deadlock in Consul SD code.
* [BUGFIX] Fix the race condition targets in the Makefile.
* [BUGFIX] Fix value display error in web console.
* [BUGFIX] Hide authentication credentials in config `String()` output.
* [BUGFIX] Increment dirty counter metric in storage only if
  `setDirty(true)` is called.
* [BUGFIX] Periodically refresh services in Consul to recover from
  missing events.
* [BUGFIX] Prevent overwrite of default global config when loading a
  configuration.
* [BUGFIX] Properly lex `\r` as whitespace in expression language.
* [BUGFIX] Validate label names in JSON target groups.
* [BUGFIX] Validate presence of regex field in relabeling configurations.
* [CLEANUP] Clean up initialization of remote storage queues.
* [CLEANUP] Fix `go vet` and `golint` violations.
* [CLEANUP] General cleanup of rules and query language code.
* [CLEANUP] Improve and simplify Dockerfile build steps.
* [CLEANUP] Improve and simplify build infrastructure, use go-bindata
  for web assets. Allow building without git.
* [CLEANUP] Move all utility packages into common `util` subdirectory.
* [CLEANUP] Refactor main, flag handling, and web package.
* [CLEANUP] Remove unused methods from `Rule` interface.
* [CLEANUP] Simplify default config handling.
* [CLEANUP] Switch human-readable times on web UI to UTC.
* [CLEANUP] Use `templates.TemplateExpander` for all page templates.
* [CLEANUP] Use new v1 HTTP API for querying and graphing.

## 0.14.0 / 2015-06-01
* [CHANGE] Configuration format changed and switched to YAML.
  (See the provided [migration tool](https://github.com/prometheus/migrate/releases).)
* [ENHANCEMENT] Redesign of state-preserving target discovery.
* [ENHANCEMENT] Allow specifying scrape URL scheme and basic HTTP auth for non-static targets.
* [FEATURE] Allow attaching meaningful labels to targets via relabeling.
* [FEATURE] Configuration/rule reloading at runtime.
* [FEATURE] Target discovery via file watches.
* [FEATURE] Target discovery via Consul.
* [ENHANCEMENT] Simplified binary operation evaluation.
* [ENHANCEMENT] More stable component initialization.
* [ENHANCEMENT] Added internal expression testing language.
* [BUGFIX] Fix graph links with path prefix.
* [ENHANCEMENT] Allow building from source without git.
* [ENHANCEMENT] Improve storage iterator performance.
* [ENHANCEMENT] Change logging output format and flags.
* [BUGFIX] Fix memory alignment bug for 32bit systems.
* [ENHANCEMENT] Improve web redirection behavior.
* [ENHANCEMENT] Allow overriding default hostname for Prometheus URLs.
* [BUGFIX] Fix double slash in URL sent to alertmanager.
* [FEATURE] Add resets() query function to count counter resets.
* [FEATURE] Add changes() query function to count the number of times a gauge changed.
* [FEATURE] Add increase() query function to calculate a counter's increase.
* [ENHANCEMENT] Limit retrievable samples to the storage's retention window.

## 0.13.4 / 2015-05-23
* [BUGFIX] Fix a race while checkpointing fingerprint mappings.

## 0.13.3 / 2015-05-11
* [BUGFIX] Handle fingerprint collisions properly.
* [CHANGE] Comments in rules file must start with `#`. (The undocumented `//`
  and `/*...*/` comment styles are no longer supported.)
* [ENHANCEMENT] Switch to custom expression language parser and evaluation
  engine, which generates better error messages, fixes some parsing edge-cases,
  and enables other future enhancements (like the ones below).
* [ENHANCEMENT] Limit maximum number of concurrent queries.
* [ENHANCEMENT] Terminate running queries during shutdown.

## 0.13.2 / 2015-05-05
* [MAINTENANCE] Updated vendored dependencies to their newest versions.
* [MAINTENANCE] Include rule_checker and console templates in release tarball.
* [BUGFIX] Sort NaN as the lowest value.
* [ENHANCEMENT] Add square root, stddev and stdvar functions.
* [BUGFIX] Use scrape_timeout for scrape timeout, not scrape_interval.
* [ENHANCEMENT] Improve chunk and chunkDesc loading, increase performance when
  reading from disk.
* [BUGFIX] Show correct error on wrong DNS response.

## 0.13.1 / 2015-04-09
* [BUGFIX] Treat memory series with zero chunks correctly in series maintenance.
* [ENHANCEMENT] Improve readability of usage text even more.

## 0.13.0 / 2015-04-08
* [ENHANCEMENT] Double-delta encoding for chunks, saving typically 40% of
  space, both in RAM and on disk.
* [ENHANCEMENT] Redesign of chunk persistence queuing, increasing performance
  on spinning disks significantly.
* [ENHANCEMENT] Redesign of sample ingestion, increasing ingestion performance.
* [FEATURE] Added ln, log2, log10 and exp functions to the query language.
* [FEATURE] Experimental write support to InfluxDB.
* [FEATURE] Allow custom timestamps in instant query API.
* [FEATURE] Configurable path prefix for URLs to support proxies.
* [ENHANCEMENT] Increase of rule_checker CLI usability.
* [CHANGE] Show special float values as gaps.
* [ENHANCEMENT] Made usage output more readable.
* [ENHANCEMENT] Increased resilience of the storage against data corruption.
* [ENHANCEMENT] Various improvements around chunk encoding.
* [ENHANCEMENT] Nicer formatting of target health table on /status.
* [CHANGE] Rename UNREACHABLE to UNHEALTHY, ALIVE to HEALTHY.
* [BUGFIX] Strip trailing slash in alertmanager URL.
* [BUGFIX] Avoid +InfYs and similar, just display +Inf.
* [BUGFIX] Fixed HTML-escaping at various places.
* [BUGFIX] Fixed special value handling in division and modulo of the query
  language.
* [BUGFIX] Fix embed-static.sh.
* [CLEANUP] Added initial HTTP API tests.
* [CLEANUP] Misc. other code cleanups.
* [MAINTENANCE] Updated vendored dependencies to their newest versions.

## 0.12.0 / 2015-03-04
* [CHANGE] Use client_golang v0.3.1. THIS CHANGES FINGERPRINTING AND INVALIDATES
  ALL PERSISTED FINGERPRINTS. You have to wipe your storage to use this or
  later versions. There is a version guard in place that will prevent you to
  run Prometheus with the stored data of an older Prometheus.
* [BUGFIX] The change above fixes a weakness in the fingerprinting algorithm.
* [ENHANCEMENT] The change above makes fingerprinting faster and less allocation
  intensive.
* [FEATURE] OR operator and vector matching options. See docs for details.
* [ENHANCEMENT] Scientific notation and special float values (Inf, NaN) now
  supported by the expression language.
* [CHANGE] Dockerfile makes Prometheus use the Docker volume to store data
  (rather than /tmp/metrics).
* [CHANGE] Makefile uses Go 1.4.2.

## 0.11.1 / 2015-02-27
* [BUGFIX] Make series maintenance complete again. (Ever since 0.9.0rc4,
  or commit 0851945, series would not be archived, chunk descriptors would
  not be evicted, and stale head chunks would never be closed. This happened
  due to accidental deletion of a line calling a (well tested :) function.
* [BUGFIX] Do not double count head chunks read from checkpoint on startup.
  Also fix a related but less severe bug in counting chunk descriptors.
* [BUGFIX] Check last time in head chunk for head chunk timeout, not first.
* [CHANGE] Update vendoring due to vendoring changes in client_golang.
* [CLEANUP] Code cleanups.
* [ENHANCEMENT] Limit the number of 'dirty' series counted during checkpointing.

## 0.11.0 / 2015-02-23
* [FEATURE] Introduce new metric type Histogram with server-side aggregation.
* [FEATURE] Add offset operator.
* [FEATURE] Add floor, ceil and round functions.
* [CHANGE] Change instance identifiers to be host:port.
* [CHANGE] Dependency management and vendoring changed/improved.
* [CHANGE] Flag name changes to create consistency between various Prometheus
  binaries.
* [CHANGE] Show unlimited number of metrics in autocomplete.
* [CHANGE] Add query timeout.
* [CHANGE] Remove labels on persist error counter.
* [ENHANCEMENT] Various performance improvements for sample ingestion.
* [ENHANCEMENT] Various Makefile improvements.
* [ENHANCEMENT] Various console template improvements, including
  proof-of-concept for federation via console templates.
* [ENHANCEMENT] Fix graph JS glitches and simplify graphing code.
* [ENHANCEMENT] Dramatically decrease resources for file embedding.
* [ENHANCEMENT] Crash recovery saves lost series data in 'orphaned' directory.
* [BUGFIX] Fix aggregation grouping key calculation.
* [BUGFIX] Fix Go download path for various architectures.
* [BUGFIX] Fixed the link of the Travis build status image.
* [BUGFIX] Fix Rickshaw/D3 version mismatch.
* [CLEANUP] Various code cleanups.

## 0.10.0 / 2015-01-26
* [CHANGE] More efficient JSON result format in query API. This requires
  up-to-date versions of PromDash and prometheus_cli, too.
* [ENHANCEMENT] Excluded non-minified Bootstrap assets and the Bootstrap maps
  from embedding into the binary. Those files are only used for debugging,
  and then you can use -web.use-local-assets. By including fewer files, the
  RAM usage during compilation is much more manageable.
* [ENHANCEMENT] Help link points to https://prometheus.github.io now.
* [FEATURE] Consoles for haproxy and cloudwatch.
* [BUGFIX] Several fixes to graphs in consoles.
* [CLEANUP] Removed a file size check that did not check anything.

## 0.9.0 / 2015-01-23
* [CHANGE] Reworked command line flags, now more consistent and taking into
  account needs of the new storage backend (see below).
* [CHANGE] Metric names are dropped after certain transformations.
* [CHANGE] Changed partitioning of summary metrics exported by Prometheus.
* [CHANGE] Got rid of Gerrit as a review tool.
* [CHANGE] 'Tabular' view now the default (rather than 'Graph') to avoid
  running very expensive queries accidentally.
* [CHANGE] On-disk format for stored samples changed. For upgrading, you have
  to nuke your old files completely. See "Complete rewrite of the storage
* [CHANGE] Removed 2nd argument from `delta`.
* [FEATURE] Added a `deriv` function.
* [FEATURE] Console templates.
* [FEATURE] Added `absent` function.
* [FEATURE] Allow omitting the metric name in queries.
* [BUGFIX] Removed all known race conditions.
* [BUGFIX] Metric mutations now handled correctly in all cases.
* [ENHANCEMENT] Proper double-start protection.
* [ENHANCEMENT] Complete rewrite of the storage layer. Benefits include:
  * Better query performance.
  * More samples in less RAM.
  * Better memory management.
  * Scales up to millions of time series and thousands of samples ingested
    per second.
  * Purging of obsolete samples much cleaner now, up to completely
    "forgetting" obsolete time series.
  * Proper instrumentation to diagnose the storage layer with... well...
    Prometheus.
  * Pure Go implementation, no need for cgo and shared C libraries anymore.
  * Better concurrency.
* [ENHANCEMENT] Copy-on-write semantics in the AST layer.
* [ENHANCEMENT] Switched from Go 1.3 to Go 1.4.
* [ENHANCEMENT] Vendored external dependencies with godeps.
* [ENHANCEMENT] Numerous Web UI improvements, moved to Bootstrap3 and
  Rickshaw 1.5.1.
* [ENHANCEMENT] Improved Docker integration.
* [ENHANCEMENT] Simplified the Makefile contraption.
* [CLEANUP] Put meta-data files into proper shape (LICENSE, README.md etc.)
* [CLEANUP] Removed all legitimate 'go vet' and 'golint' warnings.
* [CLEANUP] Removed dead code.

## 0.8.0 / 2014-09-04
* [ENHANCEMENT] Stagger scrapes to spread out load.
* [BUGFIX] Correctly quote HTTP Accept header.

## 0.7.0 / 2014-08-06
* [FEATURE] Added new functions: abs(), topk(), bottomk(), drop_common_labels().
* [FEATURE] Let console templates get graph links from expressions.
* [FEATURE] Allow console templates to dynamically include other templates.
* [FEATURE] Template consoles now have access to their URL.
* [BUGFIX] Fixed time() function to return evaluation time, not wallclock time.
* [BUGFIX] Fixed HTTP connection leak when targets returned a non-200 status.
* [BUGFIX] Fixed link to console templates in UI.
* [PERFORMANCE] Removed extra memory copies while scraping targets.
* [ENHANCEMENT] Switched from Go 1.2.1 to Go 1.3.
* [ENHANCEMENT] Made metrics exported by Prometheus itself more consistent.
* [ENHANCEMENT] Removed incremental backoffs for unhealthy targets.
* [ENHANCEMENT] Dockerfile also builds Prometheus support tools now.

## 0.6.0 / 2014-06-30
* [FEATURE] Added console and alert templates support, along with various template functions.
* [PERFORMANCE] Much faster and more memory-efficient flushing to disk.
* [ENHANCEMENT] Query results are now only logged when debugging.
* [ENHANCEMENT] Upgraded to new Prometheus client library for exposing metrics.
* [BUGFIX] Samples are now kept in memory until fully flushed to disk.
* [BUGFIX] Non-200 target scrapes are now treated as an error.
* [BUGFIX] Added installation step for missing dependency to Dockerfile.
* [BUGFIX] Removed broken and unused "User Dashboard" link.

## 0.5.0 / 2014-05-28

* [BUGFIX] Fixed next retrieval time display on status page.
* [BUGFIX] Updated some variable references in tools subdir.
* [FEATURE] Added support for scraping metrics via the new text format.
* [PERFORMANCE] Improved label matcher performance.
* [PERFORMANCE] Removed JSON indentation in query API, leading to smaller response sizes.
* [ENHANCEMENT] Added internal check to verify temporal order of streams.
* [ENHANCEMENT] Some internal refactorings.

## 0.4.0 / 2014-04-17

* [FEATURE] Vectors and scalars may now be reversed in binary operations (`<scalar> <binop> <vector>`).
* [FEATURE] It's possible to shutdown Prometheus via a `/-/quit` web endpoint now.
* [BUGFIX] Fix for a deadlock race condition in the memory storage.
* [BUGFIX] Mac OS X build fixed.
* [BUGFIX] Built from Go 1.2.1, which has internal fixes to race conditions in garbage collection handling.
* [ENHANCEMENT] Internal storage interface refactoring that allows building e.g. the `rule_checker` tool without LevelDB dynamic library dependencies.
* [ENHANCEMENT] Cleanups around shutdown handling.
* [PERFORMANCE] Preparations for better memory reuse during marshaling / unmarshaling.<|MERGE_RESOLUTION|>--- conflicted
+++ resolved
@@ -1,4 +1,3 @@
-<<<<<<< HEAD
 ## 2.34.0-rc.0 / 2022-02-24
 
 * [CHANGE] UI: Classic UI removed. #10208
@@ -14,13 +13,12 @@
 * [BUGFIX] PromQL: Properly return an error from histogram_quantile when metrics have the same labelset. #10140 
 * [BUGFIX] UI: Fix bug that sets the range input to the resolution. #10227
 * [BUGFIX] TSDB: Fix a query panic when `memory-snapshot-on-shutdown` is enabled. #10348
-=======
+
 ## 2.33.5 / 2022-03-08
 
 The binaries published with this release are built with Go1.17.8 to avoid [CVE-2022-24921](https://cve.mitre.org/cgi-bin/cvename.cgi?name=CVE-2022-24921).
 
 * [BUGFIX] Remote-write: Fix deadlock between adding to queue and getting batch. #10395
->>>>>>> 03831554
 
 ## 2.33.4 / 2022-02-22
 
